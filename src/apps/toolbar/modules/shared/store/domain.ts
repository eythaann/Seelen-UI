--- conflicted
+++ resolved
@@ -1,169 +1,166 @@
-<<<<<<< HEAD
-import { BluetoothDevice, FancyToolbarSettings, File, Placeholder, Plugin, Settings, User } from '@seelen-ui/lib/types';
-=======
-import { SystemLanguage } from '@seelen-ui/lib';
-import {
-  FancyToolbarSettings,
-  File,
-  Placeholder,
-  Plugin,
-  Settings,
-  User,
-} from '@seelen-ui/lib/types';
->>>>>>> 0ca07775
-import { SoftOpaque } from 'readable-types';
-
-import { WlanBssEntry } from '../../network/domain';
-import { AppNotification } from '../../Notifications/domain';
-
-import { IRootState } from '../../../../../shared.interfaces';
-import { FocusedApp } from '../../../../shared/interfaces/common';
-
-/** https://learn.microsoft.com/en-us/windows/win32/api/winbase/ns-winbase-system_power_status */
-export interface PowerStatus {
-  acLineStatus: number;
-  batteryFlag: number;
-  batteryLifePercent: number;
-  systemStatusFlag: number;
-  batteryLifeTime: number;
-  batteryFullLifeTime: number;
-}
-
-export enum PowerPlan {
-  BatterySaver = 'BatterySaver',
-  Balanced = 'Balanced',
-  BetterBattery = 'BetterBattery',
-  HighPerformance = 'HighPerformance',
-  MaxPerformance = 'MaxPerformance',
-  GameMode = 'GameMode',
-  MixedReality = 'MixedReality',
-  Unknown = 'Unknown',
-}
-
-export interface Battery {
-  // Static info
-  vendor: string | null;
-  model: string | null;
-  serialNumber: string | null;
-  technology: string;
-
-  // Common information
-  state: string;
-  capacity: number;
-  temperature: number | null;
-  percentage: number;
-  cycleCount: number | null;
-  smartCharging: boolean;
-
-  // Energy stats
-  energy: number;
-  energyFull: number;
-  energyFullDesign: number;
-  energyRate: number;
-  voltage: number;
-
-  // Charge stats
-  timeToFull: number | null;
-  timeToEmpty: number | null;
-}
-
-export interface TrayInfo {
-  label: string;
-  registry: {
-    key: string;
-    executablePath: string;
-    initialTooltip: string | null;
-    /** cached PNG buffer */
-    iconSnapshot: number[] | null;
-    iconGuid: string | null;
-    iconUid: number | null;
-    isPromoted: boolean;
-    isRunning: boolean;
-  };
-}
-
-export interface NetworkAdapter {
-  name: string;
-  description: string;
-  status: 'up' | 'down';
-  dnsSuffix: string;
-  type: string;
-  gateway: string | null;
-  mac: string;
-  ipv4: string | null;
-  ipv6: string | null;
-}
-
-export interface MediaChannelTransportData {
-  umid: string;
-  title: string;
-  author: string;
-  thumbnail: string | null;
-  playing: boolean;
-  default: boolean;
-  owner: {
-    name: string;
-  };
-}
-
-export interface MediaDeviceChannel {
-  id: string;
-  instance_id: string;
-  process_id: number;
-  name: string;
-  icon_path: string | null;
-  is_system: boolean;
-  volume: number;
-  muted: boolean;
-}
-
-export interface MediaDevice {
-  id: string;
-  name: string;
-  is_default_multimedia: boolean;
-  is_default_communications: boolean;
-  sessions: MediaDeviceChannel[];
-  volume: number;
-  muted: boolean;
-}
-
-export type WorkspaceId = SoftOpaque<string, 'WorkspaceId'>;
-export interface Workspace {
-  id: WorkspaceId;
-  name: string | null;
-}
-
-export interface RootState extends IRootState<FancyToolbarSettings>, Pick<Settings, 'dateFormat'> {
-  version: number;
-  items: Placeholder;
-  plugins: Plugin[];
-  isOverlaped: boolean;
-  user: User | null;
-  userRecentFolder: File[];
-  userDesktopFolder: File[];
-  userDocumentsFolder: File[];
-  userDownloadsFolder: File[];
-  userPicturesFolder: File[];
-  userVideosFolder: File[];
-  userMusicFolder: File[];
-  focused: FocusedApp | null;
-  env: Record<string, string>;
-  bluetoothDevices: BluetoothDevice[];
-  discoveredBluetoothDevices: BluetoothDevice[];
-  bluetoothRadioState: boolean;
-  powerStatus: PowerStatus;
-  powerPlan: PowerPlan;
-  batteries: Battery[];
-  workspaces: Workspace[];
-  activeWorkspace: WorkspaceId | null;
-  systemTray: TrayInfo[];
-  networkAdapters: NetworkAdapter[];
-  networkLocalIp: string | null;
-  online: boolean;
-  wlanBssEntries: WlanBssEntry[];
-  mediaSessions: MediaChannelTransportData[];
-  mediaOutputs: MediaDevice[];
-  mediaInputs: MediaDevice[];
-  notifications: AppNotification[];
-  languages: SystemLanguage[];
-}
+import { SystemLanguage } from '@seelen-ui/lib';
+import {
+  BluetoothDevice,
+  FancyToolbarSettings,
+  File,
+  Placeholder,
+  Plugin,
+  Settings,
+  User,
+} from '@seelen-ui/lib/types';
+import { SoftOpaque } from 'readable-types';
+
+import { WlanBssEntry } from '../../network/domain';
+import { AppNotification } from '../../Notifications/domain';
+
+import { IRootState } from '../../../../../shared.interfaces';
+import { FocusedApp } from '../../../../shared/interfaces/common';
+
+/** https://learn.microsoft.com/en-us/windows/win32/api/winbase/ns-winbase-system_power_status */
+export interface PowerStatus {
+  acLineStatus: number;
+  batteryFlag: number;
+  batteryLifePercent: number;
+  systemStatusFlag: number;
+  batteryLifeTime: number;
+  batteryFullLifeTime: number;
+}
+
+export enum PowerPlan {
+  BatterySaver = 'BatterySaver',
+  Balanced = 'Balanced',
+  BetterBattery = 'BetterBattery',
+  HighPerformance = 'HighPerformance',
+  MaxPerformance = 'MaxPerformance',
+  GameMode = 'GameMode',
+  MixedReality = 'MixedReality',
+  Unknown = 'Unknown',
+}
+
+export interface Battery {
+  // Static info
+  vendor: string | null;
+  model: string | null;
+  serialNumber: string | null;
+  technology: string;
+
+  // Common information
+  state: string;
+  capacity: number;
+  temperature: number | null;
+  percentage: number;
+  cycleCount: number | null;
+  smartCharging: boolean;
+
+  // Energy stats
+  energy: number;
+  energyFull: number;
+  energyFullDesign: number;
+  energyRate: number;
+  voltage: number;
+
+  // Charge stats
+  timeToFull: number | null;
+  timeToEmpty: number | null;
+}
+
+export interface TrayInfo {
+  label: string;
+  registry: {
+    key: string;
+    executablePath: string;
+    initialTooltip: string | null;
+    /** cached PNG buffer */
+    iconSnapshot: number[] | null;
+    iconGuid: string | null;
+    iconUid: number | null;
+    isPromoted: boolean;
+    isRunning: boolean;
+  };
+}
+
+export interface NetworkAdapter {
+  name: string;
+  description: string;
+  status: 'up' | 'down';
+  dnsSuffix: string;
+  type: string;
+  gateway: string | null;
+  mac: string;
+  ipv4: string | null;
+  ipv6: string | null;
+}
+
+export interface MediaChannelTransportData {
+  umid: string;
+  title: string;
+  author: string;
+  thumbnail: string | null;
+  playing: boolean;
+  default: boolean;
+  owner: {
+    name: string;
+  };
+}
+
+export interface MediaDeviceChannel {
+  id: string;
+  instance_id: string;
+  process_id: number;
+  name: string;
+  icon_path: string | null;
+  is_system: boolean;
+  volume: number;
+  muted: boolean;
+}
+
+export interface MediaDevice {
+  id: string;
+  name: string;
+  is_default_multimedia: boolean;
+  is_default_communications: boolean;
+  sessions: MediaDeviceChannel[];
+  volume: number;
+  muted: boolean;
+}
+
+export type WorkspaceId = SoftOpaque<string, 'WorkspaceId'>;
+export interface Workspace {
+  id: WorkspaceId;
+  name: string | null;
+}
+
+export interface RootState extends IRootState<FancyToolbarSettings>, Pick<Settings, 'dateFormat'> {
+  version: number;
+  items: Placeholder;
+  plugins: Plugin[];
+  isOverlaped: boolean;
+  user: User | null;
+  userRecentFolder: File[];
+  userDesktopFolder: File[];
+  userDocumentsFolder: File[];
+  userDownloadsFolder: File[];
+  userPicturesFolder: File[];
+  userVideosFolder: File[];
+  userMusicFolder: File[];
+  focused: FocusedApp | null;
+  env: Record<string, string>;
+  bluetoothDevices: BluetoothDevice[];
+  discoveredBluetoothDevices: BluetoothDevice[];
+  bluetoothRadioState: boolean;
+  powerStatus: PowerStatus;
+  powerPlan: PowerPlan;
+  batteries: Battery[];
+  workspaces: Workspace[];
+  activeWorkspace: WorkspaceId | null;
+  systemTray: TrayInfo[];
+  networkAdapters: NetworkAdapter[];
+  networkLocalIp: string | null;
+  online: boolean;
+  wlanBssEntries: WlanBssEntry[];
+  mediaSessions: MediaChannelTransportData[];
+  mediaOutputs: MediaDevice[];
+  mediaInputs: MediaDevice[];
+  notifications: AppNotification[];
+  languages: SystemLanguage[];
+}