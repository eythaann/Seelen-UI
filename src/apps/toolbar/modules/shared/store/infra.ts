import { configureStore } from '@reduxjs/toolkit';
import {
  ApplicationHistory,
  DocumentsFolder,
  DownloadsFolder,
  invoke,
  MusicFolder,
  PicturesFolder,
  PluginList,
  RecentFolder,
  SeelenCommand,
  SeelenEvent,
  Settings,
  UIColors,
  UserDetails,
  VideosFolder,
} from '@seelen-ui/lib';
import { FancyToolbarSettings, Placeholder } from '@seelen-ui/lib/types';
import { listen as listenGlobal } from '@tauri-apps/api/event';
import { getCurrentWebviewWindow } from '@tauri-apps/api/webviewWindow';
import { throttle } from 'lodash';

import { RootActions, RootSlice } from './app';

import { WlanBssEntry } from '../../network/domain';
import { AppNotification } from '../../Notifications/domain';
import {
  Battery,
  MediaChannelTransportData,
  MediaDevice,
  NetworkAdapter,
  PowerStatus,
  TrayInfo,
  Workspace,
  WorkspaceId,
} from './domain';

import { StartThemingTool } from '../../../../shared/styles';
import i18n from '../../../i18n';

export const store = configureStore({
  reducer: RootSlice.reducer,
  middleware(getDefaultMiddleware) {
    return getDefaultMiddleware({
      serializableCheck: false,
    });
  },
});

async function initUIColors() {
  function loadColors(colors: UIColors) {
    store.dispatch(RootActions.setColors(colors.inner));
  }
  loadColors(await UIColors.getAsync());
  await UIColors.onChange(loadColors);
}

export async function registerStoreEvents() {
  const view = getCurrentWebviewWindow();

  await view.listen<boolean>('set-auto-hide', (event) => {
    store.dispatch(RootActions.setIsOverlaped(event.payload));
  });

  await Settings.onChange(loadStore);

  await listenGlobal<PowerStatus>('power-status', (event) => {
    store.dispatch(RootActions.setPowerStatus(event.payload));
  });

  await listenGlobal<Battery[]>('batteries-status', (event) => {
    store.dispatch(RootActions.setBatteries(event.payload));
  });

  await listenGlobal<Workspace[]>('workspaces-changed', (event) => {
    store.dispatch(RootActions.setWorkspaces(event.payload));
  });

  await listenGlobal<WorkspaceId>('active-workspace-changed', (event) => {
    store.dispatch(RootActions.setActiveWorkspace(event.payload));
  });

  await listenGlobal<TrayInfo[]>('tray-info', (event) => {
    store.dispatch(RootActions.setSystemTray(event.payload));
  });

  await listenGlobal<MediaChannelTransportData[]>('media-sessions', (event) => {
    store.dispatch(RootActions.setMediaSessions(event.payload));
  });

  await listenGlobal<MediaDevice[]>(
    'media-outputs',
    throttle((event) => {
      store.dispatch(RootActions.setMediaOutputs(event.payload));
    }, 20),
  );

  await listenGlobal<MediaDevice[]>('media-inputs', (event) => {
    store.dispatch(RootActions.setMediaInputs(event.payload));
  });

  await listenGlobal<AppNotification[]>(SeelenEvent.Notifications, (event) => {
    store.dispatch(RootActions.setNotifications(event.payload.sort((a, b) => b.date - a.date)));
  });

  await listenGlobal<NetworkAdapter[]>('network-adapters', (event) => {
    store.dispatch(RootActions.setNetworkAdapters(event.payload));
  });

  await listenGlobal<string | null>('network-default-local-ip', (event) => {
    store.dispatch(RootActions.setNetworkLocalIp(event.payload));
  });

  await listenGlobal<boolean>('network-internet-connection', (event) => {
    store.dispatch(RootActions.setOnline(event.payload));
  });

  await listenGlobal<WlanBssEntry[]>('wlan-scanned', (event) => {
    store.dispatch(RootActions.setWlanBssEntries(event.payload));
  });

  await listenGlobal<Placeholder>(SeelenEvent.StateToolbarItemsChanged, (event) => {
    store.dispatch(RootActions.setPlaceholder(event.payload));
  });

  store.dispatch(RootActions.setPlugins((await PluginList.getAsync()).forCurrentWidget()));
  await PluginList.onChange((list) => {
    store.dispatch(RootActions.setPlugins(list.forCurrentWidget()));
  });

  ApplicationHistory.onFocusChanged((app) => store.dispatch(RootActions.setFocused(app.payload)));
  ApplicationHistory.onChange((history) => store.dispatch(RootActions.setHistory(history.all())));
  ApplicationHistory.onCurrentMonitorHistoryChanged((history) => store.dispatch(RootActions.setHistoryOnMonitor(history.all())));

  UserDetails.onChange((details) => store.dispatch(RootActions.setUser(details.user)));
  RecentFolder.onChange((details) => store.dispatch(RootActions.setUserRecentFolder(details.all())));
  DocumentsFolder.onChange((details) => store.dispatch(RootActions.setUserDocumentsFolder(details.all())));
  DownloadsFolder.onChange((details) => store.dispatch(RootActions.setUserDownloadsFolder(details.all())));
  PicturesFolder.onChange((details) => store.dispatch(RootActions.setUserPicturesFolder(details.all())));
  VideosFolder.onChange((details) => store.dispatch(RootActions.setUserVideosFolder(details.all())));
  MusicFolder.onChange((details) => store.dispatch(RootActions.setUserMusicFolder(details.all())));

  await initUIColors();
  await StartThemingTool();
  await view.emitTo(view.label, 'store-events-ready');
}

export async function loadStore() {
  const settings = await Settings.getAsync();

  i18n.changeLanguage(settings.inner.language || undefined);

  loadSettingsCSS(settings.fancyToolbar);
  store.dispatch(RootActions.setSettings(settings.fancyToolbar));
  store.dispatch(RootActions.setDateFormat(settings.inner.dateFormat));
  store.dispatch(
    RootActions.setEnv((await invoke(SeelenCommand.GetUserEnvs)) as Record<string, string>),
  );

<<<<<<< HEAD
  store.dispatch(RootActions.setHistory((await ApplicationHistory.getAsync()).all()));
  store.dispatch(RootActions.setHistoryOnMonitor((await ApplicationHistory.getCurrentMonitorHistoryAsync()).all()));

  store.dispatch(async () => {
    store.dispatch(RootActions.setUser((await UserDetails.getAsync()).user));
    store.dispatch(RootActions.setUserRecentFolder((await RecentFolder.getAsync()).all()));
    store.dispatch(RootActions.setUserDocumentsFolder((await DocumentsFolder.getAsync()).all()));
    store.dispatch(RootActions.setUserDownloadsFolder((await DownloadsFolder.getAsync()).all()));
    store.dispatch(RootActions.setUserPicturesFolder((await PicturesFolder.getAsync()).all()));
    store.dispatch(RootActions.setUserVideosFolder((await VideosFolder.getAsync()).all()));
    store.dispatch(RootActions.setUserMusicFolder((await MusicFolder.getAsync()).all()));
  });

  let placeholder = await invoke(SeelenCommand.StateGetToolbarItems) as Placeholder;
=======
  let placeholder = (await invoke(SeelenCommand.StateGetToolbarItems)) as Placeholder;
>>>>>>> 2594e5d3
  store.dispatch(RootActions.setPlaceholder(placeholder));
}

export function loadSettingsCSS(settings: FancyToolbarSettings) {
  const styles = document.documentElement.style;

  styles.setProperty('--config-height', `${settings.height}px`);
  styles.setProperty('--config-time-before-show', `${settings.delayToShow}ms`);
  styles.setProperty('--config-time-before-hide', `${settings.delayToHide}ms`);
}
<|MERGE_RESOLUTION|>--- conflicted
+++ resolved
@@ -1,187 +1,196 @@
-import { configureStore } from '@reduxjs/toolkit';
-import {
-  ApplicationHistory,
-  DocumentsFolder,
-  DownloadsFolder,
-  invoke,
-  MusicFolder,
-  PicturesFolder,
-  PluginList,
-  RecentFolder,
-  SeelenCommand,
-  SeelenEvent,
-  Settings,
-  UIColors,
-  UserDetails,
-  VideosFolder,
-} from '@seelen-ui/lib';
-import { FancyToolbarSettings, Placeholder } from '@seelen-ui/lib/types';
-import { listen as listenGlobal } from '@tauri-apps/api/event';
-import { getCurrentWebviewWindow } from '@tauri-apps/api/webviewWindow';
-import { throttle } from 'lodash';
-
-import { RootActions, RootSlice } from './app';
-
-import { WlanBssEntry } from '../../network/domain';
-import { AppNotification } from '../../Notifications/domain';
-import {
-  Battery,
-  MediaChannelTransportData,
-  MediaDevice,
-  NetworkAdapter,
-  PowerStatus,
-  TrayInfo,
-  Workspace,
-  WorkspaceId,
-} from './domain';
-
-import { StartThemingTool } from '../../../../shared/styles';
-import i18n from '../../../i18n';
-
-export const store = configureStore({
-  reducer: RootSlice.reducer,
-  middleware(getDefaultMiddleware) {
-    return getDefaultMiddleware({
-      serializableCheck: false,
-    });
-  },
-});
-
-async function initUIColors() {
-  function loadColors(colors: UIColors) {
-    store.dispatch(RootActions.setColors(colors.inner));
-  }
-  loadColors(await UIColors.getAsync());
-  await UIColors.onChange(loadColors);
-}
-
-export async function registerStoreEvents() {
-  const view = getCurrentWebviewWindow();
-
-  await view.listen<boolean>('set-auto-hide', (event) => {
-    store.dispatch(RootActions.setIsOverlaped(event.payload));
-  });
-
-  await Settings.onChange(loadStore);
-
-  await listenGlobal<PowerStatus>('power-status', (event) => {
-    store.dispatch(RootActions.setPowerStatus(event.payload));
-  });
-
-  await listenGlobal<Battery[]>('batteries-status', (event) => {
-    store.dispatch(RootActions.setBatteries(event.payload));
-  });
-
-  await listenGlobal<Workspace[]>('workspaces-changed', (event) => {
-    store.dispatch(RootActions.setWorkspaces(event.payload));
-  });
-
-  await listenGlobal<WorkspaceId>('active-workspace-changed', (event) => {
-    store.dispatch(RootActions.setActiveWorkspace(event.payload));
-  });
-
-  await listenGlobal<TrayInfo[]>('tray-info', (event) => {
-    store.dispatch(RootActions.setSystemTray(event.payload));
-  });
-
-  await listenGlobal<MediaChannelTransportData[]>('media-sessions', (event) => {
-    store.dispatch(RootActions.setMediaSessions(event.payload));
-  });
-
-  await listenGlobal<MediaDevice[]>(
-    'media-outputs',
-    throttle((event) => {
-      store.dispatch(RootActions.setMediaOutputs(event.payload));
-    }, 20),
-  );
-
-  await listenGlobal<MediaDevice[]>('media-inputs', (event) => {
-    store.dispatch(RootActions.setMediaInputs(event.payload));
-  });
-
-  await listenGlobal<AppNotification[]>(SeelenEvent.Notifications, (event) => {
-    store.dispatch(RootActions.setNotifications(event.payload.sort((a, b) => b.date - a.date)));
-  });
-
-  await listenGlobal<NetworkAdapter[]>('network-adapters', (event) => {
-    store.dispatch(RootActions.setNetworkAdapters(event.payload));
-  });
-
-  await listenGlobal<string | null>('network-default-local-ip', (event) => {
-    store.dispatch(RootActions.setNetworkLocalIp(event.payload));
-  });
-
-  await listenGlobal<boolean>('network-internet-connection', (event) => {
-    store.dispatch(RootActions.setOnline(event.payload));
-  });
-
-  await listenGlobal<WlanBssEntry[]>('wlan-scanned', (event) => {
-    store.dispatch(RootActions.setWlanBssEntries(event.payload));
-  });
-
-  await listenGlobal<Placeholder>(SeelenEvent.StateToolbarItemsChanged, (event) => {
-    store.dispatch(RootActions.setPlaceholder(event.payload));
-  });
-
-  store.dispatch(RootActions.setPlugins((await PluginList.getAsync()).forCurrentWidget()));
-  await PluginList.onChange((list) => {
-    store.dispatch(RootActions.setPlugins(list.forCurrentWidget()));
-  });
-
-  ApplicationHistory.onFocusChanged((app) => store.dispatch(RootActions.setFocused(app.payload)));
-  ApplicationHistory.onChange((history) => store.dispatch(RootActions.setHistory(history.all())));
-  ApplicationHistory.onCurrentMonitorHistoryChanged((history) => store.dispatch(RootActions.setHistoryOnMonitor(history.all())));
-
-  UserDetails.onChange((details) => store.dispatch(RootActions.setUser(details.user)));
-  RecentFolder.onChange((details) => store.dispatch(RootActions.setUserRecentFolder(details.all())));
-  DocumentsFolder.onChange((details) => store.dispatch(RootActions.setUserDocumentsFolder(details.all())));
-  DownloadsFolder.onChange((details) => store.dispatch(RootActions.setUserDownloadsFolder(details.all())));
-  PicturesFolder.onChange((details) => store.dispatch(RootActions.setUserPicturesFolder(details.all())));
-  VideosFolder.onChange((details) => store.dispatch(RootActions.setUserVideosFolder(details.all())));
-  MusicFolder.onChange((details) => store.dispatch(RootActions.setUserMusicFolder(details.all())));
-
-  await initUIColors();
-  await StartThemingTool();
-  await view.emitTo(view.label, 'store-events-ready');
-}
-
-export async function loadStore() {
-  const settings = await Settings.getAsync();
-
-  i18n.changeLanguage(settings.inner.language || undefined);
-
-  loadSettingsCSS(settings.fancyToolbar);
-  store.dispatch(RootActions.setSettings(settings.fancyToolbar));
-  store.dispatch(RootActions.setDateFormat(settings.inner.dateFormat));
-  store.dispatch(
-    RootActions.setEnv((await invoke(SeelenCommand.GetUserEnvs)) as Record<string, string>),
-  );
-
-<<<<<<< HEAD
-  store.dispatch(RootActions.setHistory((await ApplicationHistory.getAsync()).all()));
-  store.dispatch(RootActions.setHistoryOnMonitor((await ApplicationHistory.getCurrentMonitorHistoryAsync()).all()));
-
-  store.dispatch(async () => {
-    store.dispatch(RootActions.setUser((await UserDetails.getAsync()).user));
-    store.dispatch(RootActions.setUserRecentFolder((await RecentFolder.getAsync()).all()));
-    store.dispatch(RootActions.setUserDocumentsFolder((await DocumentsFolder.getAsync()).all()));
-    store.dispatch(RootActions.setUserDownloadsFolder((await DownloadsFolder.getAsync()).all()));
-    store.dispatch(RootActions.setUserPicturesFolder((await PicturesFolder.getAsync()).all()));
-    store.dispatch(RootActions.setUserVideosFolder((await VideosFolder.getAsync()).all()));
-    store.dispatch(RootActions.setUserMusicFolder((await MusicFolder.getAsync()).all()));
-  });
-
-  let placeholder = await invoke(SeelenCommand.StateGetToolbarItems) as Placeholder;
-=======
-  let placeholder = (await invoke(SeelenCommand.StateGetToolbarItems)) as Placeholder;
->>>>>>> 2594e5d3
-  store.dispatch(RootActions.setPlaceholder(placeholder));
-}
-
-export function loadSettingsCSS(settings: FancyToolbarSettings) {
-  const styles = document.documentElement.style;
-
-  styles.setProperty('--config-height', `${settings.height}px`);
-  styles.setProperty('--config-time-before-show', `${settings.delayToShow}ms`);
-  styles.setProperty('--config-time-before-hide', `${settings.delayToHide}ms`);
-}
+import { configureStore } from '@reduxjs/toolkit';
+import {
+  ApplicationHistory,
+  DocumentsFolder,
+  DownloadsFolder,
+  invoke,
+  MusicFolder,
+  PicturesFolder,
+  PluginList,
+  RecentFolder,
+  SeelenCommand,
+  SeelenEvent,
+  Settings,
+  UIColors,
+  UserDetails,
+  VideosFolder,
+} from '@seelen-ui/lib';
+import { FancyToolbarSettings, Placeholder } from '@seelen-ui/lib/types';
+import { listen as listenGlobal } from '@tauri-apps/api/event';
+import { getCurrentWebviewWindow } from '@tauri-apps/api/webviewWindow';
+import { throttle } from 'lodash';
+
+import { RootActions, RootSlice } from './app';
+
+import { WlanBssEntry } from '../../network/domain';
+import { AppNotification } from '../../Notifications/domain';
+import {
+  Battery,
+  MediaChannelTransportData,
+  MediaDevice,
+  NetworkAdapter,
+  PowerStatus,
+  TrayInfo,
+  Workspace,
+  WorkspaceId,
+} from './domain';
+
+import { StartThemingTool } from '../../../../shared/styles';
+import i18n from '../../../i18n';
+
+export const store = configureStore({
+  reducer: RootSlice.reducer,
+  middleware(getDefaultMiddleware) {
+    return getDefaultMiddleware({
+      serializableCheck: false,
+    });
+  },
+});
+
+async function initUIColors() {
+  function loadColors(colors: UIColors) {
+    store.dispatch(RootActions.setColors(colors.inner));
+  }
+  loadColors(await UIColors.getAsync());
+  await UIColors.onChange(loadColors);
+}
+
+export async function registerStoreEvents() {
+  const view = getCurrentWebviewWindow();
+
+  await view.listen<boolean>('set-auto-hide', (event) => {
+    store.dispatch(RootActions.setIsOverlaped(event.payload));
+  });
+
+  await Settings.onChange(loadStore);
+
+  await listenGlobal<PowerStatus>('power-status', (event) => {
+    store.dispatch(RootActions.setPowerStatus(event.payload));
+  });
+
+  await listenGlobal<Battery[]>('batteries-status', (event) => {
+    store.dispatch(RootActions.setBatteries(event.payload));
+  });
+
+  await listenGlobal<Workspace[]>('workspaces-changed', (event) => {
+    store.dispatch(RootActions.setWorkspaces(event.payload));
+  });
+
+  await listenGlobal<WorkspaceId>('active-workspace-changed', (event) => {
+    store.dispatch(RootActions.setActiveWorkspace(event.payload));
+  });
+
+  await listenGlobal<TrayInfo[]>('tray-info', (event) => {
+    store.dispatch(RootActions.setSystemTray(event.payload));
+  });
+
+  await listenGlobal<MediaChannelTransportData[]>('media-sessions', (event) => {
+    store.dispatch(RootActions.setMediaSessions(event.payload));
+  });
+
+  await listenGlobal<MediaDevice[]>(
+    'media-outputs',
+    throttle((event) => {
+      store.dispatch(RootActions.setMediaOutputs(event.payload));
+    }, 20),
+  );
+
+  await listenGlobal<MediaDevice[]>('media-inputs', (event) => {
+    store.dispatch(RootActions.setMediaInputs(event.payload));
+  });
+
+  await listenGlobal<AppNotification[]>(SeelenEvent.Notifications, (event) => {
+    store.dispatch(RootActions.setNotifications(event.payload.sort((a, b) => b.date - a.date)));
+  });
+
+  await listenGlobal<NetworkAdapter[]>('network-adapters', (event) => {
+    store.dispatch(RootActions.setNetworkAdapters(event.payload));
+  });
+
+  await listenGlobal<string | null>('network-default-local-ip', (event) => {
+    store.dispatch(RootActions.setNetworkLocalIp(event.payload));
+  });
+
+  await listenGlobal<boolean>('network-internet-connection', (event) => {
+    store.dispatch(RootActions.setOnline(event.payload));
+  });
+
+  await listenGlobal<WlanBssEntry[]>('wlan-scanned', (event) => {
+    store.dispatch(RootActions.setWlanBssEntries(event.payload));
+  });
+
+  await listenGlobal<Placeholder>(SeelenEvent.StateToolbarItemsChanged, (event) => {
+    store.dispatch(RootActions.setPlaceholder(event.payload));
+  });
+
+  store.dispatch(RootActions.setPlugins((await PluginList.getAsync()).forCurrentWidget()));
+  await PluginList.onChange((list) => {
+    store.dispatch(RootActions.setPlugins(list.forCurrentWidget()));
+  });
+
+  ApplicationHistory.onFocusChanged((app) => store.dispatch(RootActions.setFocused(app.payload)));
+  ApplicationHistory.onChange((history) => store.dispatch(RootActions.setHistory(history.all())));
+  ApplicationHistory.onCurrentMonitorHistoryChanged((history) => store.dispatch(RootActions.setHistoryOnMonitor(history.all())));
+
+  UserDetails.onChange((details) => store.dispatch(RootActions.setUser(details.user)));
+  RecentFolder.onChange((details) => store.dispatch(RootActions.setUserRecentFolder(details.all())));
+  DocumentsFolder.onChange((details) => store.dispatch(RootActions.setUserDocumentsFolder(details.all())));
+  DownloadsFolder.onChange((details) => store.dispatch(RootActions.setUserDownloadsFolder(details.all())));
+  PicturesFolder.onChange((details) => store.dispatch(RootActions.setUserPicturesFolder(details.all())));
+  VideosFolder.onChange((details) => store.dispatch(RootActions.setUserVideosFolder(details.all())));
+  MusicFolder.onChange((details) => store.dispatch(RootActions.setUserMusicFolder(details.all())));
+
+  await initUIColors();
+  await StartThemingTool();
+  await view.emitTo(view.label, 'store-events-ready');
+}
+
+export async function loadStore() {
+  const settings = await Settings.getAsync();
+
+  i18n.changeLanguage(settings.inner.language || undefined);
+
+  loadSettingsCSS(settings.fancyToolbar);
+  store.dispatch(RootActions.setSettings(settings.fancyToolbar));
+  store.dispatch(RootActions.setDateFormat(settings.inner.dateFormat));
+  store.dispatch(
+    RootActions.setEnv((await invoke(SeelenCommand.GetUserEnvs)) as Record<string, string>),
+  );
+
+  store.dispatch(RootActions.setHistory((await ApplicationHistory.getAsync()).all()));
+  store.dispatch(RootActions.setHistoryOnMonitor((await ApplicationHistory.getCurrentMonitorHistoryAsync()).all()));
+
+  store.dispatch(async () => {
+    store.dispatch(RootActions.setUser((await UserDetails.getAsync()).user));
+    store.dispatch(RootActions.setUserRecentFolder((await RecentFolder.getAsync()).all()));
+    store.dispatch(RootActions.setUserDocumentsFolder((await DocumentsFolder.getAsync()).all()));
+    store.dispatch(RootActions.setUserDownloadsFolder((await DownloadsFolder.getAsync()).all()));
+    store.dispatch(RootActions.setUserPicturesFolder((await PicturesFolder.getAsync()).all()));
+    store.dispatch(RootActions.setUserVideosFolder((await VideosFolder.getAsync()).all()));
+    store.dispatch(RootActions.setUserMusicFolder((await MusicFolder.getAsync()).all()));
+  });
+
+  store.dispatch(RootActions.setHistory((await ApplicationHistory.getAsync()).all()));
+  store.dispatch(RootActions.setHistoryOnMonitor((await ApplicationHistory.getCurrentMonitorHistoryAsync()).all()));
+
+  store.dispatch(async () => {
+    store.dispatch(RootActions.setUser((await UserDetails.getAsync()).user));
+    store.dispatch(RootActions.setUserRecentFolder((await RecentFolder.getAsync()).all()));
+    store.dispatch(RootActions.setUserDocumentsFolder((await DocumentsFolder.getAsync()).all()));
+    store.dispatch(RootActions.setUserDownloadsFolder((await DownloadsFolder.getAsync()).all()));
+    store.dispatch(RootActions.setUserPicturesFolder((await PicturesFolder.getAsync()).all()));
+    store.dispatch(RootActions.setUserVideosFolder((await VideosFolder.getAsync()).all()));
+    store.dispatch(RootActions.setUserMusicFolder((await MusicFolder.getAsync()).all()));
+  });
+
+  let placeholder = (await invoke(SeelenCommand.StateGetToolbarItems)) as Placeholder;
+  store.dispatch(RootActions.setPlaceholder(placeholder));
+}
+
+export function loadSettingsCSS(settings: FancyToolbarSettings) {
+  const styles = document.documentElement.style;
+
+  styles.setProperty('--config-height', `${settings.height}px`);
+  styles.setProperty('--config-time-before-show', `${settings.delayToShow}ms`);
+  styles.setProperty('--config-time-before-hide', `${settings.delayToHide}ms`);
+}