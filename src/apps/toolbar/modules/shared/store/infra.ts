import { configureStore } from '@reduxjs/toolkit';
<<<<<<< HEAD
import {
  DocumentsFolder,
  DownloadsFolder,
  IconPackManager,
  invoke,
  MusicFolder,
  PicturesFolder,
  PlaceholderList,
  PluginList,
  RecentFolder,
  SeelenCommand,
  SeelenEvent,
  Settings,
  UIColors,
  UserDetails,
  VideosFolder,
} from '@seelen-ui/lib';
import { FancyToolbarSettings } from '@seelen-ui/lib/types';
=======
import { invoke, PluginList, SeelenCommand, SeelenEvent, Settings, UIColors } from '@seelen-ui/lib';
import { FancyToolbarSettings, Placeholder } from '@seelen-ui/lib/types';
>>>>>>> 2681ea21
import { listen as listenGlobal } from '@tauri-apps/api/event';
import { getCurrentWebviewWindow } from '@tauri-apps/api/webviewWindow';
import { debounce, throttle } from 'lodash';
import moment from 'moment';

import { LAZY_CONSTANTS } from '../utils/infra';

import { RootActions, RootSlice } from './app';

import { WlanBssEntry } from '../../network/domain';
import { AppNotification } from '../../Notifications/domain';
import {
  Battery,
  MediaChannelTransportData,
  MediaDevice,
  NetworkAdapter,
  PowerStatus,
  TrayInfo,
  Workspace,
  WorkspaceId,
} from './domain';

import { FocusedApp } from '../../../../shared/interfaces/common';
import { StartThemingTool } from '../../../../shared/styles';
import i18n from '../../../i18n';

export const store = configureStore({
  reducer: RootSlice.reducer,
  middleware(getDefaultMiddleware) {
    return getDefaultMiddleware({
      serializableCheck: false,
    });
  },
});

async function initUIColors() {
  function loadColors(colors: UIColors) {
    store.dispatch(RootActions.setColors(colors.inner));
  }
  loadColors(await UIColors.getAsync());
  await UIColors.onChange(loadColors);
}

export async function registerStoreEvents() {
  const view = getCurrentWebviewWindow();

  await view.listen<boolean>('set-auto-hide', (event) => {
    store.dispatch(RootActions.setIsOverlaped(event.payload));
  });

  const onFocusChanged = debounce((app: FocusedApp) => {
    const state = store.getState();
    if (app.exe && state.history[0]?.exe != app.exe && !app.exe.endsWith('seelen-ui.exe')) {
      IconPackManager.extractIcon({ path: app.exe })
        .then((iconPath) => store.dispatch(RootActions.setHistory(
          [ ...state.history, { ...app, date: moment(new Date()), iconPath: iconPath ?? LAZY_CONSTANTS.MISSING_ICON_PATH }]
            .sort((a, b) => b.date.diff(a.date, 'ms')))))
        .catch(console.error);
    }
    store.dispatch(RootActions.setFocused(app));
  }, 200);
  await listenGlobal<FocusedApp>(SeelenEvent.GlobalFocusChanged, (e) => {
    onFocusChanged(e.payload);
    if (e.payload.name != 'Seelen UI') {
      onFocusChanged.flush();
    }
  });

  await Settings.onChange(loadStore);

  await listenGlobal<PowerStatus>('power-status', (event) => {
    store.dispatch(RootActions.setPowerStatus(event.payload));
  });

  await listenGlobal<Battery[]>('batteries-status', (event) => {
    store.dispatch(RootActions.setBatteries(event.payload));
  });

  await listenGlobal<Workspace[]>('workspaces-changed', (event) => {
    store.dispatch(RootActions.setWorkspaces(event.payload));
  });

  await listenGlobal<WorkspaceId>('active-workspace-changed', (event) => {
    store.dispatch(RootActions.setActiveWorkspace(event.payload));
  });

  await listenGlobal<TrayInfo[]>('tray-info', (event) => {
    store.dispatch(RootActions.setSystemTray(event.payload));
  });

  await listenGlobal<MediaChannelTransportData[]>('media-sessions', (event) => {
    store.dispatch(RootActions.setMediaSessions(event.payload));
  });

  await listenGlobal<MediaDevice[]>(
    'media-outputs',
    throttle((event) => {
      store.dispatch(RootActions.setMediaOutputs(event.payload));
    }, 20),
  );

  await listenGlobal<MediaDevice[]>('media-inputs', (event) => {
    store.dispatch(RootActions.setMediaInputs(event.payload));
  });

  await listenGlobal<AppNotification[]>('notifications', (event) => {
    store.dispatch(RootActions.setNotifications(event.payload.sort((a, b) => b.date - a.date)));
  });

  await listenGlobal<NetworkAdapter[]>('network-adapters', (event) => {
    store.dispatch(RootActions.setNetworkAdapters(event.payload));
  });

  await listenGlobal<string | null>('network-default-local-ip', (event) => {
    store.dispatch(RootActions.setNetworkLocalIp(event.payload));
  });

  await listenGlobal<boolean>('network-internet-connection', (event) => {
    store.dispatch(RootActions.setOnline(event.payload));
  });

  await listenGlobal<WlanBssEntry[]>('wlan-scanned', (event) => {
    store.dispatch(RootActions.setWlanBssEntries(event.payload));
  });

  await listenGlobal<Placeholder>(SeelenEvent.StateToolbarItemsChanged, (event) => {
    store.dispatch(RootActions.setPlaceholder(event.payload));
  });

  store.dispatch(RootActions.setPlugins((await PluginList.getAsync()).forCurrentWidget()));
  await PluginList.onChange((list) => {
    store.dispatch(RootActions.setPlugins(list.forCurrentWidget()));
  });

  store.dispatch(RootActions.setUser((await UserDetails.getAsync()).user));
  UserDetails.onChange((details) => store.dispatch(RootActions.setUser(details.user)));

  store.dispatch(RootActions.setUserRecentFolder((await RecentFolder.getAsync()).all()));
  RecentFolder.onChange((details) => store.dispatch(RootActions.setUserRecentFolder(details.all())));

  store.dispatch(RootActions.setUserDocumentsFolder((await DocumentsFolder.getAsync()).all()));
  DocumentsFolder.onChange((details) => store.dispatch(RootActions.setUserDocumentsFolder(details.all())));

  store.dispatch(RootActions.setUserDownloadsFolder((await DownloadsFolder.getAsync()).all()));
  DownloadsFolder.onChange((details) => store.dispatch(RootActions.setUserDownloadsFolder(details.all())));

  store.dispatch(RootActions.setUserPicturesFolder((await PicturesFolder.getAsync()).all()));
  PicturesFolder.onChange((details) => store.dispatch(RootActions.setUserPicturesFolder(details.all())));

  store.dispatch(RootActions.setUserVideosFolder((await VideosFolder.getAsync()).all()));
  VideosFolder.onChange((details) => store.dispatch(RootActions.setUserVideosFolder(details.all())));

  store.dispatch(RootActions.setUserMusicFolder((await MusicFolder.getAsync()).all()));
  MusicFolder.onChange((details) => store.dispatch(RootActions.setUserMusicFolder(details.all())));

  await initUIColors();
  await StartThemingTool();
  await view.emitTo(view.label, 'store-events-ready');
}

export async function loadStore() {
  const settings = await Settings.getAsync();

  i18n.changeLanguage(settings.inner.language || undefined);

  loadSettingsCSS(settings.fancyToolbar);
  store.dispatch(RootActions.setSettings(settings.fancyToolbar));
  store.dispatch(RootActions.setDateFormat(settings.inner.dateFormat));
  store.dispatch(
    RootActions.setEnv((await invoke(SeelenCommand.GetUserEnvs)) as Record<string, string>),
  );

  let placeholder = await invoke(SeelenCommand.StateGetToolbarItems) as Placeholder;
  store.dispatch(RootActions.setPlaceholder(placeholder));
}

export function loadSettingsCSS(settings: FancyToolbarSettings) {
  const styles = document.documentElement.style;

  styles.setProperty('--config-height', `${settings.height}px`);
  styles.setProperty('--config-time-before-show', `${settings.delayToShow}ms`);
  styles.setProperty('--config-time-before-hide', `${settings.delayToHide}ms`);
}
<|MERGE_RESOLUTION|>--- conflicted
+++ resolved
@@ -1,207 +1,201 @@
-import { configureStore } from '@reduxjs/toolkit';
-<<<<<<< HEAD
-import {
-  DocumentsFolder,
-  DownloadsFolder,
-  IconPackManager,
-  invoke,
-  MusicFolder,
-  PicturesFolder,
-  PlaceholderList,
-  PluginList,
-  RecentFolder,
-  SeelenCommand,
-  SeelenEvent,
-  Settings,
-  UIColors,
-  UserDetails,
-  VideosFolder,
-} from '@seelen-ui/lib';
-import { FancyToolbarSettings } from '@seelen-ui/lib/types';
-=======
-import { invoke, PluginList, SeelenCommand, SeelenEvent, Settings, UIColors } from '@seelen-ui/lib';
-import { FancyToolbarSettings, Placeholder } from '@seelen-ui/lib/types';
->>>>>>> 2681ea21
-import { listen as listenGlobal } from '@tauri-apps/api/event';
-import { getCurrentWebviewWindow } from '@tauri-apps/api/webviewWindow';
-import { debounce, throttle } from 'lodash';
-import moment from 'moment';
-
-import { LAZY_CONSTANTS } from '../utils/infra';
-
-import { RootActions, RootSlice } from './app';
-
-import { WlanBssEntry } from '../../network/domain';
-import { AppNotification } from '../../Notifications/domain';
-import {
-  Battery,
-  MediaChannelTransportData,
-  MediaDevice,
-  NetworkAdapter,
-  PowerStatus,
-  TrayInfo,
-  Workspace,
-  WorkspaceId,
-} from './domain';
-
-import { FocusedApp } from '../../../../shared/interfaces/common';
-import { StartThemingTool } from '../../../../shared/styles';
-import i18n from '../../../i18n';
-
-export const store = configureStore({
-  reducer: RootSlice.reducer,
-  middleware(getDefaultMiddleware) {
-    return getDefaultMiddleware({
-      serializableCheck: false,
-    });
-  },
-});
-
-async function initUIColors() {
-  function loadColors(colors: UIColors) {
-    store.dispatch(RootActions.setColors(colors.inner));
-  }
-  loadColors(await UIColors.getAsync());
-  await UIColors.onChange(loadColors);
-}
-
-export async function registerStoreEvents() {
-  const view = getCurrentWebviewWindow();
-
-  await view.listen<boolean>('set-auto-hide', (event) => {
-    store.dispatch(RootActions.setIsOverlaped(event.payload));
-  });
-
-  const onFocusChanged = debounce((app: FocusedApp) => {
-    const state = store.getState();
-    if (app.exe && state.history[0]?.exe != app.exe && !app.exe.endsWith('seelen-ui.exe')) {
-      IconPackManager.extractIcon({ path: app.exe })
-        .then((iconPath) => store.dispatch(RootActions.setHistory(
-          [ ...state.history, { ...app, date: moment(new Date()), iconPath: iconPath ?? LAZY_CONSTANTS.MISSING_ICON_PATH }]
-            .sort((a, b) => b.date.diff(a.date, 'ms')))))
-        .catch(console.error);
-    }
-    store.dispatch(RootActions.setFocused(app));
-  }, 200);
-  await listenGlobal<FocusedApp>(SeelenEvent.GlobalFocusChanged, (e) => {
-    onFocusChanged(e.payload);
-    if (e.payload.name != 'Seelen UI') {
-      onFocusChanged.flush();
-    }
-  });
-
-  await Settings.onChange(loadStore);
-
-  await listenGlobal<PowerStatus>('power-status', (event) => {
-    store.dispatch(RootActions.setPowerStatus(event.payload));
-  });
-
-  await listenGlobal<Battery[]>('batteries-status', (event) => {
-    store.dispatch(RootActions.setBatteries(event.payload));
-  });
-
-  await listenGlobal<Workspace[]>('workspaces-changed', (event) => {
-    store.dispatch(RootActions.setWorkspaces(event.payload));
-  });
-
-  await listenGlobal<WorkspaceId>('active-workspace-changed', (event) => {
-    store.dispatch(RootActions.setActiveWorkspace(event.payload));
-  });
-
-  await listenGlobal<TrayInfo[]>('tray-info', (event) => {
-    store.dispatch(RootActions.setSystemTray(event.payload));
-  });
-
-  await listenGlobal<MediaChannelTransportData[]>('media-sessions', (event) => {
-    store.dispatch(RootActions.setMediaSessions(event.payload));
-  });
-
-  await listenGlobal<MediaDevice[]>(
-    'media-outputs',
-    throttle((event) => {
-      store.dispatch(RootActions.setMediaOutputs(event.payload));
-    }, 20),
-  );
-
-  await listenGlobal<MediaDevice[]>('media-inputs', (event) => {
-    store.dispatch(RootActions.setMediaInputs(event.payload));
-  });
-
-  await listenGlobal<AppNotification[]>('notifications', (event) => {
-    store.dispatch(RootActions.setNotifications(event.payload.sort((a, b) => b.date - a.date)));
-  });
-
-  await listenGlobal<NetworkAdapter[]>('network-adapters', (event) => {
-    store.dispatch(RootActions.setNetworkAdapters(event.payload));
-  });
-
-  await listenGlobal<string | null>('network-default-local-ip', (event) => {
-    store.dispatch(RootActions.setNetworkLocalIp(event.payload));
-  });
-
-  await listenGlobal<boolean>('network-internet-connection', (event) => {
-    store.dispatch(RootActions.setOnline(event.payload));
-  });
-
-  await listenGlobal<WlanBssEntry[]>('wlan-scanned', (event) => {
-    store.dispatch(RootActions.setWlanBssEntries(event.payload));
-  });
-
-  await listenGlobal<Placeholder>(SeelenEvent.StateToolbarItemsChanged, (event) => {
-    store.dispatch(RootActions.setPlaceholder(event.payload));
-  });
-
-  store.dispatch(RootActions.setPlugins((await PluginList.getAsync()).forCurrentWidget()));
-  await PluginList.onChange((list) => {
-    store.dispatch(RootActions.setPlugins(list.forCurrentWidget()));
-  });
-
-  store.dispatch(RootActions.setUser((await UserDetails.getAsync()).user));
-  UserDetails.onChange((details) => store.dispatch(RootActions.setUser(details.user)));
-
-  store.dispatch(RootActions.setUserRecentFolder((await RecentFolder.getAsync()).all()));
-  RecentFolder.onChange((details) => store.dispatch(RootActions.setUserRecentFolder(details.all())));
-
-  store.dispatch(RootActions.setUserDocumentsFolder((await DocumentsFolder.getAsync()).all()));
-  DocumentsFolder.onChange((details) => store.dispatch(RootActions.setUserDocumentsFolder(details.all())));
-
-  store.dispatch(RootActions.setUserDownloadsFolder((await DownloadsFolder.getAsync()).all()));
-  DownloadsFolder.onChange((details) => store.dispatch(RootActions.setUserDownloadsFolder(details.all())));
-
-  store.dispatch(RootActions.setUserPicturesFolder((await PicturesFolder.getAsync()).all()));
-  PicturesFolder.onChange((details) => store.dispatch(RootActions.setUserPicturesFolder(details.all())));
-
-  store.dispatch(RootActions.setUserVideosFolder((await VideosFolder.getAsync()).all()));
-  VideosFolder.onChange((details) => store.dispatch(RootActions.setUserVideosFolder(details.all())));
-
-  store.dispatch(RootActions.setUserMusicFolder((await MusicFolder.getAsync()).all()));
-  MusicFolder.onChange((details) => store.dispatch(RootActions.setUserMusicFolder(details.all())));
-
-  await initUIColors();
-  await StartThemingTool();
-  await view.emitTo(view.label, 'store-events-ready');
-}
-
-export async function loadStore() {
-  const settings = await Settings.getAsync();
-
-  i18n.changeLanguage(settings.inner.language || undefined);
-
-  loadSettingsCSS(settings.fancyToolbar);
-  store.dispatch(RootActions.setSettings(settings.fancyToolbar));
-  store.dispatch(RootActions.setDateFormat(settings.inner.dateFormat));
-  store.dispatch(
-    RootActions.setEnv((await invoke(SeelenCommand.GetUserEnvs)) as Record<string, string>),
-  );
-
-  let placeholder = await invoke(SeelenCommand.StateGetToolbarItems) as Placeholder;
-  store.dispatch(RootActions.setPlaceholder(placeholder));
-}
-
-export function loadSettingsCSS(settings: FancyToolbarSettings) {
-  const styles = document.documentElement.style;
-
-  styles.setProperty('--config-height', `${settings.height}px`);
-  styles.setProperty('--config-time-before-show', `${settings.delayToShow}ms`);
-  styles.setProperty('--config-time-before-hide', `${settings.delayToHide}ms`);
-}
+import { configureStore } from '@reduxjs/toolkit';
+import {
+  DocumentsFolder,
+  DownloadsFolder,
+  IconPackManager,
+  invoke,
+  MusicFolder,
+  PicturesFolder,
+  PluginList,
+  RecentFolder,
+  SeelenCommand,
+  SeelenEvent,
+  Settings,
+  UIColors,
+  UserDetails,
+  VideosFolder,
+} from '@seelen-ui/lib';
+import { FancyToolbarSettings, Placeholder } from '@seelen-ui/lib/types';
+import { listen as listenGlobal } from '@tauri-apps/api/event';
+import { getCurrentWebviewWindow } from '@tauri-apps/api/webviewWindow';
+import { debounce, throttle } from 'lodash';
+import moment from 'moment';
+
+import { LAZY_CONSTANTS } from '../utils/infra';
+
+import { RootActions, RootSlice } from './app';
+
+import { WlanBssEntry } from '../../network/domain';
+import { AppNotification } from '../../Notifications/domain';
+import {
+  Battery,
+  MediaChannelTransportData,
+  MediaDevice,
+  NetworkAdapter,
+  PowerStatus,
+  TrayInfo,
+  Workspace,
+  WorkspaceId,
+} from './domain';
+
+import { FocusedApp } from '../../../../shared/interfaces/common';
+import { StartThemingTool } from '../../../../shared/styles';
+import i18n from '../../../i18n';
+
+export const store = configureStore({
+  reducer: RootSlice.reducer,
+  middleware(getDefaultMiddleware) {
+    return getDefaultMiddleware({
+      serializableCheck: false,
+    });
+  },
+});
+
+async function initUIColors() {
+  function loadColors(colors: UIColors) {
+    store.dispatch(RootActions.setColors(colors.inner));
+  }
+  loadColors(await UIColors.getAsync());
+  await UIColors.onChange(loadColors);
+}
+
+export async function registerStoreEvents() {
+  const view = getCurrentWebviewWindow();
+
+  await view.listen<boolean>('set-auto-hide', (event) => {
+    store.dispatch(RootActions.setIsOverlaped(event.payload));
+  });
+
+  const onFocusChanged = debounce((app: FocusedApp) => {
+    const state = store.getState();
+    if (app.exe && state.history[0]?.exe != app.exe && !app.exe.endsWith('seelen-ui.exe')) {
+      IconPackManager.extractIcon({ path: app.exe })
+        .then((iconPath) => store.dispatch(RootActions.setHistory(
+          [ ...state.history, { ...app, date: moment(new Date()), iconPath: iconPath ?? LAZY_CONSTANTS.MISSING_ICON_PATH }]
+            .sort((a, b) => b.date.diff(a.date, 'ms')))))
+        .catch(console.error);
+    }
+    store.dispatch(RootActions.setFocused(app));
+  }, 200);
+  await listenGlobal<FocusedApp>(SeelenEvent.GlobalFocusChanged, (e) => {
+    onFocusChanged(e.payload);
+    if (e.payload.name != 'Seelen UI') {
+      onFocusChanged.flush();
+    }
+  });
+
+  await Settings.onChange(loadStore);
+
+  await listenGlobal<PowerStatus>('power-status', (event) => {
+    store.dispatch(RootActions.setPowerStatus(event.payload));
+  });
+
+  await listenGlobal<Battery[]>('batteries-status', (event) => {
+    store.dispatch(RootActions.setBatteries(event.payload));
+  });
+
+  await listenGlobal<Workspace[]>('workspaces-changed', (event) => {
+    store.dispatch(RootActions.setWorkspaces(event.payload));
+  });
+
+  await listenGlobal<WorkspaceId>('active-workspace-changed', (event) => {
+    store.dispatch(RootActions.setActiveWorkspace(event.payload));
+  });
+
+  await listenGlobal<TrayInfo[]>('tray-info', (event) => {
+    store.dispatch(RootActions.setSystemTray(event.payload));
+  });
+
+  await listenGlobal<MediaChannelTransportData[]>('media-sessions', (event) => {
+    store.dispatch(RootActions.setMediaSessions(event.payload));
+  });
+
+  await listenGlobal<MediaDevice[]>(
+    'media-outputs',
+    throttle((event) => {
+      store.dispatch(RootActions.setMediaOutputs(event.payload));
+    }, 20),
+  );
+
+  await listenGlobal<MediaDevice[]>('media-inputs', (event) => {
+    store.dispatch(RootActions.setMediaInputs(event.payload));
+  });
+
+  await listenGlobal<AppNotification[]>('notifications', (event) => {
+    store.dispatch(RootActions.setNotifications(event.payload.sort((a, b) => b.date - a.date)));
+  });
+
+  await listenGlobal<NetworkAdapter[]>('network-adapters', (event) => {
+    store.dispatch(RootActions.setNetworkAdapters(event.payload));
+  });
+
+  await listenGlobal<string | null>('network-default-local-ip', (event) => {
+    store.dispatch(RootActions.setNetworkLocalIp(event.payload));
+  });
+
+  await listenGlobal<boolean>('network-internet-connection', (event) => {
+    store.dispatch(RootActions.setOnline(event.payload));
+  });
+
+  await listenGlobal<WlanBssEntry[]>('wlan-scanned', (event) => {
+    store.dispatch(RootActions.setWlanBssEntries(event.payload));
+  });
+
+  await listenGlobal<Placeholder>(SeelenEvent.StateToolbarItemsChanged, (event) => {
+    store.dispatch(RootActions.setPlaceholder(event.payload));
+  });
+
+  store.dispatch(RootActions.setPlugins((await PluginList.getAsync()).forCurrentWidget()));
+  await PluginList.onChange((list) => {
+    store.dispatch(RootActions.setPlugins(list.forCurrentWidget()));
+  });
+
+  store.dispatch(RootActions.setUser((await UserDetails.getAsync()).user));
+  UserDetails.onChange((details) => store.dispatch(RootActions.setUser(details.user)));
+
+  store.dispatch(RootActions.setUserRecentFolder((await RecentFolder.getAsync()).all()));
+  RecentFolder.onChange((details) => store.dispatch(RootActions.setUserRecentFolder(details.all())));
+
+  store.dispatch(RootActions.setUserDocumentsFolder((await DocumentsFolder.getAsync()).all()));
+  DocumentsFolder.onChange((details) => store.dispatch(RootActions.setUserDocumentsFolder(details.all())));
+
+  store.dispatch(RootActions.setUserDownloadsFolder((await DownloadsFolder.getAsync()).all()));
+  DownloadsFolder.onChange((details) => store.dispatch(RootActions.setUserDownloadsFolder(details.all())));
+
+  store.dispatch(RootActions.setUserPicturesFolder((await PicturesFolder.getAsync()).all()));
+  PicturesFolder.onChange((details) => store.dispatch(RootActions.setUserPicturesFolder(details.all())));
+
+  store.dispatch(RootActions.setUserVideosFolder((await VideosFolder.getAsync()).all()));
+  VideosFolder.onChange((details) => store.dispatch(RootActions.setUserVideosFolder(details.all())));
+
+  store.dispatch(RootActions.setUserMusicFolder((await MusicFolder.getAsync()).all()));
+  MusicFolder.onChange((details) => store.dispatch(RootActions.setUserMusicFolder(details.all())));
+
+  await initUIColors();
+  await StartThemingTool();
+  await view.emitTo(view.label, 'store-events-ready');
+}
+
+export async function loadStore() {
+  const settings = await Settings.getAsync();
+
+  i18n.changeLanguage(settings.inner.language || undefined);
+
+  loadSettingsCSS(settings.fancyToolbar);
+  store.dispatch(RootActions.setSettings(settings.fancyToolbar));
+  store.dispatch(RootActions.setDateFormat(settings.inner.dateFormat));
+  store.dispatch(
+    RootActions.setEnv((await invoke(SeelenCommand.GetUserEnvs)) as Record<string, string>),
+  );
+
+  let placeholder = await invoke(SeelenCommand.StateGetToolbarItems) as Placeholder;
+  store.dispatch(RootActions.setPlaceholder(placeholder));
+}
+
+export function loadSettingsCSS(settings: FancyToolbarSettings) {
+  const styles = document.documentElement.style;
+
+  styles.setProperty('--config-height', `${settings.height}px`);
+  styles.setProperty('--config-time-before-show', `${settings.delayToShow}ms`);
+  styles.setProperty('--config-time-before-hide', `${settings.delayToHide}ms`);
+}