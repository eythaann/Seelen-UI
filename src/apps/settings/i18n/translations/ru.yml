--- conflicted
+++ resolved
@@ -256,15 +256,11 @@
   delay_to_show: Задержка показа
   dock_side: Расположение
   enable: Включить
-<<<<<<< HEAD
-  gap: Разрыв
+  gap: Расстояние
   hide_mode:
     always: Всегда
     never: Никогда
     on_overlap: При перекрытии
-=======
-  gap: Расстояние
->>>>>>> dbb09820
   items:
     gap: Расстояние между иконок
     label: Иконки
