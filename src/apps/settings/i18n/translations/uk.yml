app_launcher:
  enable: Увімкнути швидкий запуск
  launch_on:
    mouse_over: Наведіть курсор миші
    primary: Основний
  monitor: Монітор, на якому показати вікно
  runners:
    cmd: Командний рядок
    explorer: Запуск
    label: Налаштування запуску
apps_configurations:
  app:
    bindings: Прив'язка (візьміть до уваги, що обидва варіанти потрібні)
    category: Категорія
    category_placeholder: Ніяка
    monitor: Монітор
    monitor_placeholder: Ніякий
    name: Назва
    ok_create: Створити
    ok_edit: Оновити
    ok_readonly: Редагувати як нове
    options:
      float: Плаваюче
      force: Змусити
      hidden: Сховати з панелі завдань
      pinned: Закріплений
      unmanage: Не керувати
    options_label: Додаткові варіанти
    title_create: Створення {{name}}
    title_edit: Редагування {{name}}
    title_readonly: Перегляд {{name}}
    weg_options_label: Параметри Dock/панелі задач
    wm_options_label: Параметри менеджера вікон
    workspace: Робочий простір
    workspace_placeholder: Ніякий
  bundled_msg: >-
    Ці готові конфігурації не підлягають редагуванню і створені для того, щоб
    забезпечити вам найкращий досвід роботи без кастомізації. Вони автоматично
    налаштовують найпоширеніші програми для вас.
  bundled_title: Запропонована конфігурація додатка Seelen
  confirm_delete: Ви впевнені, що хочете видалити конфігурацію?
  confirm_delete_title: Підтвердити видалення
  delete: Видалити
  export: Експорт
  extra_info: >-
    Seelen UI використовує лише один ідентифікатор для кожного додатка (перший
    знайдений збіг), тому важливим є порядок, у якому вони вказуються. Останні
    додані додатки матимуть пріоритет. Зауважте, що за замовчуванням таблиця
    відсортована від найновішого до найстарішого.
  identifier:
    add_block: Додати блок
    and: І
    id: Ідентифікатор
    kind: Ідентифікувати по
    matching_strategy: Стратегія відповідності
    matching_strategy_option:
      contains: Містить
      ends_with: Закінчується на
      equals: Дорівнює
      regex: Регулярний вираз
      starts_with: Починається з
    negation: Заперечувати відповідність
    or: АБО
    remove: Видалити блок
    type:
      class: Клас
      exe: Виконуваний файл
      path: Шлях
      title: Назва
  import: Імпорт
  new: Новий
  search: Пошук
  swap: Замінити
cancel: Скасувати
close: Закрити
delete: Видалити
devtools:
  app_folders: Папки додатків
  custom_config_file: Імпортувати файл конфігурації
  data_folder: Папка даних
  enable: Увімкнути інструменти розробника
  install_folder: Папка встановлення
  load: Відкрити
  settings_file: Файл налаштувань
  simulate_fullscreen: Симулювати повноекранну подію
extras:
  discord: Discord
  exit: Закрити програму
  github: GitHub
  links: Офіційні посилання
  relaunch: Перезапустити
  version: Версія
general:
  accent_color: Основний колір
  date_format: Формат дати та часу
  icon_pack:
    available: Доступні пакети іконок
    label: Пакети іконок
    selected: Активні пакети іконки
  language: Мова
  resource:
    author: Автор
    description: Опис
    tags: Теги
  startup: Запускати разом з Windows?
  theme:
    available: Доступні теми
    label: Теми
    selected: Активні теми
  wallpaper:
    select: Виберіть шпалери
header:
  labels:
    developer: Інструменти розробника
    general: Загальні налаштування
    home: Домашня сторінка
    info: Інформація
    mods: Плагіни та віджети
    monitors: Монітори
    seelen_bar: Панель інструментів
    seelen_rofi: Швидкий запуск
    seelen_wall: Менеджер шпалер
    seelen_weg: Панель завдань
    seelen_wm: Менеджер вікон
    shortcuts: Сполучення клавіш
    specific_apps: Конкретні програми
    virtual_desk: Віртуальні робочі столи
inherit: Успадкувати
inProgress: В процесі...
insert: Вставити
loading: Завантаження...
miscellaneous: Різне
mods:
  plugins: Плагіни
  target: Джерело
  widgets: Віджети
monitors_configurations:
  label: Монітор {{index}}
more: Більше
open: Відкрити
quit: Вийти
remove: Видалити
save: Зберегти
save_and_restart: Зберегти та перезапустити
shortcuts:
  enable: Увімкнути інтегровані сполучення клавіш (ahk)
  enable_tooltip: Вимкніть, якщо ви реалізуєте власні сполучення за допомогою API Seelen Core
  labels:
    decrease_height: Зменшити висоту
    decrease_width: Зменшити ширину
    focus_bottom: Фокус знизу
    focus_latest: Фокус на найновішому
    focus_left: Фокус ліворуч
    focus_right: Фокус праворуч
    focus_top: Фокус згори
    increase_height: Збільшити висоту
    increase_width: Збільшити ширину
    misc_open_settings: Відкрити налаштування
    misc_toggle_lock_tracing: Переключити відстеження блокування (журнали)
    misc_toggle_win_event_tracing: Переключити відстеження подій Windows (журнали)
    move_to_workspace_0: Перехід до робочої області 0
    move_to_workspace_1: Перехід до робочої області 1
    move_to_workspace_2: Перехід до робочої області 2
    move_to_workspace_3: Перехід до робочої області 3
    move_to_workspace_4: Перехід до робочої області 4
    move_to_workspace_5: Перехід до робочої області 5
    move_to_workspace_6: Перехід до робочої області 6
    move_to_workspace_7: Перехід до робочої області 7
    move_to_workspace_8: Перехід до робочої області 8
    move_to_workspace_9: Перехід до робочої області 9
    reserve_bottom: Резерв знизу
    reserve_float: Резерв плавуче
    reserve_left: Резерв зліва
    reserve_right: Резерв зправа
    reserve_stack: Резерв стаку
    reserve_top: Резервувати згори
    restore_sizes: Відновити розміри
<<<<<<< HEAD
    send_to_workspace_0: Надіслати на робочу область 0
    send_to_workspace_1: Надіслати на робочу область 1
    send_to_workspace_2: Надіслати на робочу область 2
    send_to_workspace_3: Надіслати на робочу область 3
    send_to_workspace_4: Надіслати на робочу область 4
    send_to_workspace_5: Надіслати на робочу область 5
    send_to_workspace_6: Надіслати на робочу область 6
    send_to_workspace_7: Надіслати на робочу область 7
    send_to_workspace_8: Надіслати на робочу область 8
    send_to_workspace_9: Надіслати на робочу область 9
    start_weg_app_0: Перейдіть або запустіть програму на позиції 10 панелі завдань
    start_weg_app_1: Сфокусуйте або запустіть програму на панелі завдань у позиції 1
    start_weg_app_2: Перейдіть або запустіть програму на панелі завдань у позиції 2
    start_weg_app_3: Перейдіть або запустіть програму на позиції 3 панелі завдань
    start_weg_app_4: Перейдіть або запустіть програму на позиції 4 панелі завдань
    start_weg_app_5: Перейдіть або запустіть програму на позиції 5 панелі завдань
    start_weg_app_6: Перейдіть або запустіть програму на позиції 6 панелі завдань
    start_weg_app_7: Сфокусуйте або запустіть програму на 7 панелі завдань
    start_weg_app_8: Сфокусуйте або запустіть програму на 8 панелі завдань
    start_weg_app_9: Сфокусуйте або запустіть програму на 9 панелі завдань
    switch_workspace_0: Перехід на робочу область 1
    switch_workspace_1: Перехід на робочу область 2
    switch_workspace_2: Перехід на робочу область 2
    switch_workspace_3: Перехід на робочу область 3
    switch_workspace_4: Перехід на робочу область 4
    switch_workspace_5: Перехід на робочу область 5
    switch_workspace_6: Перехід на робочу область 6
    switch_workspace_7: Перехід на робочу область 7
    switch_workspace_8: Перехід на робочу область 8
    switch_workspace_9: Перехід на робочу область 9
    toggle_launcher: Перемикатися
=======
    send_to_workspace_0: Надіслати на робочий простір 0
    send_to_workspace_1: Надіслати на робочий простір 1
    send_to_workspace_2: Надіслати на робочий простір 2
    send_to_workspace_3: Надіслати на робочий простір 3
    send_to_workspace_4: Надіслати на робочий простір 4
    send_to_workspace_5: Надіслати на робочий простір 5
    send_to_workspace_6: Надіслати на робочий простір 6
    send_to_workspace_7: Надіслати на робочий простір 7
    send_to_workspace_8: Надіслати на робочий простір 8
    send_to_workspace_9: Надіслати на робочий простір 9
    switch_workspace_0: Перейти на робочий простір 0
    switch_workspace_1: Перейти на робочий простір 1
    switch_workspace_2: Перейти на робочий простір 2
    switch_workspace_3: Перейти на робочий простір 3
    switch_workspace_4: Перейти на робочий простір 4
    switch_workspace_5: Перейти на робочий простір 5
    switch_workspace_6: Перейти на робочий простір 6
    switch_workspace_7: Перейти на робочий простір 7
    switch_workspace_8: Перейти на робочий простір 8
    switch_workspace_9: Перейти на робочий простір 9
    toggle_launcher: Переключити
>>>>>>> 4a25bd4a
  readonly_tooltip: Це ярлик лише для читання
  reset: Скинути до параметрів за замовчуванням
sides:
  bottom: Низ
  left: Ліво
  right: Право
  top: Верх
start:
  message: >-
    Ласкаво просимо до Seelen UI, найкращого середовища робочого столу з
    вбудованим менеджером вікон для покращення роботи з Windows! Відкрийте
    для себе нову еру ефективності та багатозадачності з нашим інтуїтивно
    зрозумілим інтерфейсом та розширеними можливостями.
  message_accent: Оптимізуйте свою продуктивність зі стилем!
  title: Ласкаво просимо!
toolbar:
  auto_hide: Автоматично приховувати
  delay_to_hide: Затримка приховання
  delay_to_show: Затримка показу
  enable: Увімкнути панель інструментів
  height: Висота
  hide_mode:
    always: Завжди
    never: Ніколи
    on_overlap: При перекритті
  label: Панель інструментів
  placeholder:
    author: Автор
    description: Опис
    select: Структура панелі інструментів
  use_multiple_monitor_overlap_logic: Використовувати логіку специфічну до монітора замість однофокусної
update:
  available: Доступне оновлення!
  channel: Канал оновлення
  downloading: Завантаження...
vd:
  disabled_windows_version: >-
    Рідна віртуальна стратегія робочого столу недоступна
    для вашої версії Windows.
  strategy:
    label: Стратегія робочого столу
    native: Звичайна
    seelen: Seelen
wall:
  backgrounds: Шпалери
  enable: Увімкнути менеджер шпалер
  hours: години
  interval: Зміна шпалер кожні
  minutes: хвилини
  no_background: Слайдів не знайдено, натомість застосовано фон теми.
  random: Випадковий порядок слайд-шоу
  seconds: секунди
weg:
  auto_hide: Автоматично приховувати
  delay_to_hide: Затримка приховання
  delay_to_show: Затримка показу
  dock_side: Позиція панелі
  enable: Увімкнути панель завдань
  gap: Відступ від краю
  hide_mode:
    always: Завжди
    never: Ніколи
    on_overlap: При перекритті
  items:
    gap: Проміжок між піктограмами
    label: Піктограми
    size: Розмір піктограм
    temporal_visibility:
      all: всі
      label: Видимість незакріплених елементів
      on_monitor: На моніторі
    visible_separators: Видимі розділювачі
    zoom_size: Збільшений розмір (використовується для тем)
  label: Панель завдань
  margin: Зовнішній відступ
  mode:
    full_width: На всю ширину екрана
    min_content: Якнайменший
  padding: Внутрішній відступ
  use_multiple_monitor_overlap_logic: Використовувати логіку специфічну до монітора замість однофокусної
  width: Ширина
wm:
  author: Автор
  border:
    enable: Увімкнути кордон вікна
    offset: Зміщення кордону
    width: Ширина кордону
  description: Опис
  enable: Увімкнути менеджер вікон
  layout: Макет
  resize_delta: Змінити розмір дельти (%)
  space_between_containers: Простір між вікнами
  workspace_offset: Зсув робочих просторів (Зовнішні поля)
  workspace_padding: Внутрішній відступ робочих просторів<|MERGE_RESOLUTION|>--- conflicted
+++ resolved
@@ -175,17 +175,16 @@
     reserve_stack: Резерв стаку
     reserve_top: Резервувати згори
     restore_sizes: Відновити розміри
-<<<<<<< HEAD
-    send_to_workspace_0: Надіслати на робочу область 0
-    send_to_workspace_1: Надіслати на робочу область 1
-    send_to_workspace_2: Надіслати на робочу область 2
-    send_to_workspace_3: Надіслати на робочу область 3
-    send_to_workspace_4: Надіслати на робочу область 4
-    send_to_workspace_5: Надіслати на робочу область 5
-    send_to_workspace_6: Надіслати на робочу область 6
-    send_to_workspace_7: Надіслати на робочу область 7
-    send_to_workspace_8: Надіслати на робочу область 8
-    send_to_workspace_9: Надіслати на робочу область 9
+    send_to_workspace_0: Надіслати на робочий простір 0
+    send_to_workspace_1: Надіслати на робочий простір 1
+    send_to_workspace_2: Надіслати на робочий простір 2
+    send_to_workspace_3: Надіслати на робочий простір 3
+    send_to_workspace_4: Надіслати на робочий простір 4
+    send_to_workspace_5: Надіслати на робочий простір 5
+    send_to_workspace_6: Надіслати на робочий простір 6
+    send_to_workspace_7: Надіслати на робочий простір 7
+    send_to_workspace_8: Надіслати на робочий простір 8
+    send_to_workspace_9: Надіслати на робочий простір 9
     start_weg_app_0: Перейдіть або запустіть програму на позиції 10 панелі завдань
     start_weg_app_1: Сфокусуйте або запустіть програму на панелі завдань у позиції 1
     start_weg_app_2: Перейдіть або запустіть програму на панелі завдань у позиції 2
@@ -196,28 +195,6 @@
     start_weg_app_7: Сфокусуйте або запустіть програму на 7 панелі завдань
     start_weg_app_8: Сфокусуйте або запустіть програму на 8 панелі завдань
     start_weg_app_9: Сфокусуйте або запустіть програму на 9 панелі завдань
-    switch_workspace_0: Перехід на робочу область 1
-    switch_workspace_1: Перехід на робочу область 2
-    switch_workspace_2: Перехід на робочу область 2
-    switch_workspace_3: Перехід на робочу область 3
-    switch_workspace_4: Перехід на робочу область 4
-    switch_workspace_5: Перехід на робочу область 5
-    switch_workspace_6: Перехід на робочу область 6
-    switch_workspace_7: Перехід на робочу область 7
-    switch_workspace_8: Перехід на робочу область 8
-    switch_workspace_9: Перехід на робочу область 9
-    toggle_launcher: Перемикатися
-=======
-    send_to_workspace_0: Надіслати на робочий простір 0
-    send_to_workspace_1: Надіслати на робочий простір 1
-    send_to_workspace_2: Надіслати на робочий простір 2
-    send_to_workspace_3: Надіслати на робочий простір 3
-    send_to_workspace_4: Надіслати на робочий простір 4
-    send_to_workspace_5: Надіслати на робочий простір 5
-    send_to_workspace_6: Надіслати на робочий простір 6
-    send_to_workspace_7: Надіслати на робочий простір 7
-    send_to_workspace_8: Надіслати на робочий простір 8
-    send_to_workspace_9: Надіслати на робочий простір 9
     switch_workspace_0: Перейти на робочий простір 0
     switch_workspace_1: Перейти на робочий простір 1
     switch_workspace_2: Перейти на робочий простір 2
@@ -229,7 +206,6 @@
     switch_workspace_8: Перейти на робочий простір 8
     switch_workspace_9: Перейти на робочий простір 9
     toggle_launcher: Переключити
->>>>>>> 4a25bd4a
   readonly_tooltip: Це ярлик лише для читання
   reset: Скинути до параметрів за замовчуванням
 sides:
