--- conflicted
+++ resolved
@@ -1,14 +1,9 @@
 app_launcher:
-<<<<<<< HEAD
-  enable: Увімкнути запуску додатків
+  enable: Увімкнути швидкий запуск
   launch_on:
     mouse_over: Наведіть курсор миші
     primary: Первинний
-  monitor: Монітор, щоб показати
-=======
-  enable: Увімкнути швидкий запуск
   monitor: Монітор, на якому показати вікно
->>>>>>> dbb09820
   runners:
     cmd: Команда
     explorer: Запуск
@@ -258,17 +253,12 @@
   delay_to_hide: Затримка, щоб сховатися
   delay_to_show: Затримка, щоб показати
   dock_side: Позиція
-<<<<<<< HEAD
-  enable: Увімкнути док/панель завдань
-  gap: Розрив
+  enable: Увімкнути панель завдань
+  gap: Відступ
   hide_mode:
     always: Завжди
     never: Ніколи
     on_overlap: На перекриття
-=======
-  enable: Увімкнути панель завдань
-  gap: Відступ
->>>>>>> dbb09820
   items:
     gap: Відступ між піктограмами
     label: Піктограми
@@ -279,18 +269,12 @@
       on_monitor: На моніторі
     visible_separators: Видимі сепаратори
     zoom_size: Збільшений розмір (використовується для тем)
-<<<<<<< HEAD
-  label: Док/панель завдань
-  margin: Націнка
+  label: Панель завдань
+  margin: Зовнішній відступ
   mode:
     full_width: Повна ширина екрана
     min_content: Маленький, наскільки це можливо
-  padding: Прокладка
-=======
-  label: Панель завдань
-  margin: Зовнішній відступ
   padding: Внутрішній відступ
->>>>>>> dbb09820
   use_multiple_monitor_overlap_logic: Використовуйте спеціальну логіку відображення замість однофокусної логіки
   width: Ширина
 wm:
