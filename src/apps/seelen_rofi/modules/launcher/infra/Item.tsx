import { SeelenCommand } from '@seelen-ui/lib';
import { path } from '@tauri-apps/api';
import { convertFileSrc, invoke } from '@tauri-apps/api/core';
import { getCurrentWindow } from '@tauri-apps/api/window';
import { Menu } from 'antd';
import { memo } from 'react';
import { useTranslation } from 'react-i18next';

<<<<<<< HEAD
import { BackgroundByLayersV2 } from '../../../../seelenweg/components/BackgroundByLayers/infra';

import { StartMenuApp } from '../../shared/store/domain';

import { AnimatedDropdown } from '../../../../shared/components/AnimatedWrappers';
import { OverflowTooltip } from '../../../../shared/components/OverflowTooltip';
=======
import { OverflowTooltip } from 'src/apps/shared/components/OverflowTooltip';
import { useIcon } from 'src/apps/shared/hooks';

import { StartMenuApp } from '../../shared/store/domain';

const MISSING_ICON_SRC = convertFileSrc(await path.resolveResource('static/icons/missing.png'));
>>>>>>> cbcd9860

export const Item = memo(({ item, hidden }: { item: StartMenuApp; hidden: boolean }) => {
  const { path, umid } = item;

  const { t } = useTranslation();

  const icon = useIcon({ path, umid: umid });

  function onClick() {
    invoke(SeelenCommand.OpenFile, { path });
    getCurrentWindow().hide();
  }

  const parts = path.split('\\');
  const filename = parts.at(-1);

  const shortPath = path.slice(path.indexOf('\\Programs\\') + 10);
  const displayName = filename?.slice(0, filename.lastIndexOf('.')) || filename || '';

  return (
    <AnimatedDropdown
      animationDescription={{
        maxAnimationTimeMs: 500,
        openAnimationName: 'launcher-item-context-menu-open',
        closeAnimationName: 'launcher-item-context-menu-close',
      }}
      trigger={['contextMenu']}
      dropdownRender={() => (
        <BackgroundByLayersV2
          className="launcher-item-context-menu"
          prefix="menu"
          onContextMenu={(e) => {
            e.stopPropagation();
            e.preventDefault();
          }}
        >
          <Menu
            items={[
              {
                label: t('item.pin'),
                key: 'pin',
                onClick() {
                  invoke(SeelenCommand.WegPinItem, { path });
                },
              },
              {
                label: t('item.open_location'),
                key: 'open',
                onClick() {
                  invoke(SeelenCommand.SelectFileOnExplorer, { path });
                },
              },
            ]}
          />
        </BackgroundByLayersV2>
      )}
    >
      <button
        style={{ display: hidden ? 'none' : undefined }}
        className="launcher-item"
        onClick={onClick}
      >
        <img className="launcher-item-icon" src={icon || MISSING_ICON_SRC} />
        <OverflowTooltip className="launcher-item-label" text={displayName} />
        <OverflowTooltip className="launcher-item-path" text={shortPath} />
      </button>
    </AnimatedDropdown>
  );
});
<|MERGE_RESOLUTION|>--- conflicted
+++ resolved
@@ -1,92 +1,85 @@
-import { SeelenCommand } from '@seelen-ui/lib';
-import { path } from '@tauri-apps/api';
-import { convertFileSrc, invoke } from '@tauri-apps/api/core';
-import { getCurrentWindow } from '@tauri-apps/api/window';
-import { Menu } from 'antd';
-import { memo } from 'react';
-import { useTranslation } from 'react-i18next';
-
-<<<<<<< HEAD
-import { BackgroundByLayersV2 } from '../../../../seelenweg/components/BackgroundByLayers/infra';
-
-import { StartMenuApp } from '../../shared/store/domain';
-
-import { AnimatedDropdown } from '../../../../shared/components/AnimatedWrappers';
-import { OverflowTooltip } from '../../../../shared/components/OverflowTooltip';
-=======
-import { OverflowTooltip } from 'src/apps/shared/components/OverflowTooltip';
-import { useIcon } from 'src/apps/shared/hooks';
-
-import { StartMenuApp } from '../../shared/store/domain';
-
-const MISSING_ICON_SRC = convertFileSrc(await path.resolveResource('static/icons/missing.png'));
->>>>>>> cbcd9860
-
-export const Item = memo(({ item, hidden }: { item: StartMenuApp; hidden: boolean }) => {
-  const { path, umid } = item;
-
-  const { t } = useTranslation();
-
-  const icon = useIcon({ path, umid: umid });
-
-  function onClick() {
-    invoke(SeelenCommand.OpenFile, { path });
-    getCurrentWindow().hide();
-  }
-
-  const parts = path.split('\\');
-  const filename = parts.at(-1);
-
-  const shortPath = path.slice(path.indexOf('\\Programs\\') + 10);
-  const displayName = filename?.slice(0, filename.lastIndexOf('.')) || filename || '';
-
-  return (
-    <AnimatedDropdown
-      animationDescription={{
-        maxAnimationTimeMs: 500,
-        openAnimationName: 'launcher-item-context-menu-open',
-        closeAnimationName: 'launcher-item-context-menu-close',
-      }}
-      trigger={['contextMenu']}
-      dropdownRender={() => (
-        <BackgroundByLayersV2
-          className="launcher-item-context-menu"
-          prefix="menu"
-          onContextMenu={(e) => {
-            e.stopPropagation();
-            e.preventDefault();
-          }}
-        >
-          <Menu
-            items={[
-              {
-                label: t('item.pin'),
-                key: 'pin',
-                onClick() {
-                  invoke(SeelenCommand.WegPinItem, { path });
-                },
-              },
-              {
-                label: t('item.open_location'),
-                key: 'open',
-                onClick() {
-                  invoke(SeelenCommand.SelectFileOnExplorer, { path });
-                },
-              },
-            ]}
-          />
-        </BackgroundByLayersV2>
-      )}
-    >
-      <button
-        style={{ display: hidden ? 'none' : undefined }}
-        className="launcher-item"
-        onClick={onClick}
-      >
-        <img className="launcher-item-icon" src={icon || MISSING_ICON_SRC} />
-        <OverflowTooltip className="launcher-item-label" text={displayName} />
-        <OverflowTooltip className="launcher-item-path" text={shortPath} />
-      </button>
-    </AnimatedDropdown>
-  );
-});
+import { SeelenCommand } from '@seelen-ui/lib';
+import { path } from '@tauri-apps/api';
+import { convertFileSrc, invoke } from '@tauri-apps/api/core';
+import { getCurrentWindow } from '@tauri-apps/api/window';
+import { Menu } from 'antd';
+import { memo } from 'react';
+import { useTranslation } from 'react-i18next';
+
+import { BackgroundByLayersV2 } from '../../../../seelenweg/components/BackgroundByLayers/infra';
+
+import { StartMenuApp } from '../../shared/store/domain';
+
+import { AnimatedDropdown } from '../../../../shared/components/AnimatedWrappers';
+import { OverflowTooltip } from '../../../../shared/components/OverflowTooltip';
+
+const MISSING_ICON_SRC = convertFileSrc(await path.resolveResource('static/icons/missing.png'));
+
+export const Item = memo(({ item, hidden }: { item: StartMenuApp; hidden: boolean }) => {
+  const { path, umid } = item;
+
+  const { t } = useTranslation();
+
+  const icon = useIcon({ path, umid: umid });
+
+  function onClick() {
+    invoke(SeelenCommand.OpenFile, { path });
+    getCurrentWindow().hide();
+  }
+
+  const parts = path.split('\\');
+  const filename = parts.at(-1);
+
+  const shortPath = path.slice(path.indexOf('\\Programs\\') + 10);
+  const displayName = filename?.slice(0, filename.lastIndexOf('.')) || filename || '';
+
+  return (
+    <AnimatedDropdown
+      animationDescription={{
+        maxAnimationTimeMs: 500,
+        openAnimationName: 'launcher-item-context-menu-open',
+        closeAnimationName: 'launcher-item-context-menu-close',
+      }}
+      trigger={['contextMenu']}
+      dropdownRender={() => (
+        <BackgroundByLayersV2
+          className="launcher-item-context-menu"
+          prefix="menu"
+          onContextMenu={(e) => {
+            e.stopPropagation();
+            e.preventDefault();
+          }}
+        >
+          <Menu
+            items={[
+              {
+                label: t('item.pin'),
+                key: 'pin',
+                onClick() {
+                  invoke(SeelenCommand.WegPinItem, { path });
+                },
+              },
+              {
+                label: t('item.open_location'),
+                key: 'open',
+                onClick() {
+                  invoke(SeelenCommand.SelectFileOnExplorer, { path });
+                },
+              },
+            ]}
+          />
+        </BackgroundByLayersV2>
+      )}
+    >
+      <button
+        style={{ display: hidden ? 'none' : undefined }}
+        className="launcher-item"
+        onClick={onClick}
+      >
+        <img className="launcher-item-icon" src={icon || MISSING_ICON_SRC} />
+        <OverflowTooltip className="launcher-item-label" text={displayName} />
+        <OverflowTooltip className="launcher-item-path" text={shortPath} />
+      </button>
+    </AnimatedDropdown>
+  );
+});