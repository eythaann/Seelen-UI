taskbar_menu:
  media: 添加媒体模块
<<<<<<< HEAD
  start: 添加开始模块
=======
  start: 添加启动模块
>>>>>>> 656186dc
  add_folder: 固定自定义文件夹
  add_file: 固定自定义文件
  task_manager: 任务管理器
  settings: 设置
app_menu:
  unpin: 取消固定
  pin: 固定
  pin_to_left: 固定到左侧
  pin_to_center: 固定到中心
  pin_to_right: 固定到右侧
  open_file_location: 打开文件位置
  run_as: 以管理员身份运行
  copy_handles: 复制句柄
  close: 关闭
  close_multiple: 全部关闭
media_menu:
  remove: 移除媒体模块
start_menu:
  remove: 移除开始模块
media:
<<<<<<< HEAD
  not_playing: 未播放任何内容
=======
  not_playing: 没有正在播放的内容
>>>>>>> 656186dc
<|MERGE_RESOLUTION|>--- conflicted
+++ resolved
@@ -1,10 +1,6 @@
 taskbar_menu:
   media: 添加媒体模块
-<<<<<<< HEAD
-  start: 添加开始模块
-=======
   start: 添加启动模块
->>>>>>> 656186dc
   add_folder: 固定自定义文件夹
   add_file: 固定自定义文件
   task_manager: 任务管理器
@@ -25,8 +21,4 @@
 start_menu:
   remove: 移除开始模块
 media:
-<<<<<<< HEAD
-  not_playing: 未播放任何内容
-=======
-  not_playing: 没有正在播放的内容
->>>>>>> 656186dc
+  not_playing: 未播放任何内容