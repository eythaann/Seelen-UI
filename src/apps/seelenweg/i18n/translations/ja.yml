taskbar_menu:
  settings: 設定を開く
  media: メディアモジュールを追加
  start: 開始モジュールを追加
<<<<<<< HEAD
=======
  add_file: ピンカスタムファイル
  add_folder: ピンカスタムフォルダー
>>>>>>> 9ac0b607
app_menu:
  pin: ピン留め
  open_file_location: ファイルの場所を開く
  close: 閉じる
  run_as: 管理者として実行
  pin_to_center: 中央にピン留め
  pin_to_right: 右にピン留め
  close_multiple: すべてを閉じる
  unpin: ピン留めを解除
  copy_handles: ハンドルをコピー
  pin_to_left: 左にピン留め
media_menu:
  remove: メディアモジュールを削除
start_menu:
  remove: スタートメニューを削除<|MERGE_RESOLUTION|>--- conflicted
+++ resolved
@@ -2,11 +2,8 @@
   settings: 設定を開く
   media: メディアモジュールを追加
   start: 開始モジュールを追加
-<<<<<<< HEAD
-=======
-  add_file: ピンカスタムファイル
-  add_folder: ピンカスタムフォルダー
->>>>>>> 9ac0b607
+  add_file: ファイルを追加
+  add_folder: フォルダを追加
 app_menu:
   pin: ピン留め
   open_file_location: ファイルの場所を開く
