--- conflicted
+++ resolved
@@ -1,129 +1,90 @@
-import { createSlice, current, PayloadAction } from '@reduxjs/toolkit';
-<<<<<<< HEAD
-import { invoke, SeelenCommand, Settings, UIColors, WegItemType } from '@seelen-ui/lib';
-=======
-import { Settings, UIColors, WegItemType } from '@seelen-ui/lib';
-import { WegItem } from '@seelen-ui/lib/types';
->>>>>>> 4a25bd4a
-
-import { PinnedWegItem, RootState, SwItem, TemporalWegItem } from './domain';
-
-import { StateBuilder } from '../../../../shared/StateBuilder';
-import { savePinnedItems } from './storeApi';
-
-const initialState: RootState = {
-  devTools: false,
-  itemsOnLeft: [],
-  itemsOnCenter: [],
-  itemsOnRight: [],
-  focusedApp: null,
-  isOverlaped: false,
-  settings: (await Settings.default()).inner.seelenweg,
-  mediaSessions: [],
-  colors: UIColors.default().inner,
-};
-
-function findApp(state: RootState, id: string): WegItem | null {
-  const cb = (app: WegItem): app is PinnedWegItem => app.id === id;
-  return (
-    state.itemsOnLeft.find(cb) ||
-    state.itemsOnCenter.find(cb) ||
-    state.itemsOnRight.find(cb) ||
-    null
-  );
-}
-
-export const RootSlice = createSlice({
-  name: 'root',
-  initialState,
-  reducers: {
-    ...StateBuilder.reducersFor(initialState),
-    remove(state, action: PayloadAction<string>) {
-      const filter = (item: WegItem) => item.id !== action.payload;
-      state.itemsOnLeft = state.itemsOnLeft.filter(filter);
-      state.itemsOnCenter = state.itemsOnCenter.filter(filter);
-      state.itemsOnRight = state.itemsOnRight.filter(filter);
-      savePinnedItems(current(state));
-    },
-    pinApp(state, action: PayloadAction<string>) {
-      const item = findApp(state, action.payload);
-      if (item) {
-        item.type = WegItemType.Pinned;
-        savePinnedItems(current(state));
-      }
-    },
-<<<<<<< HEAD
-    startOrFocusApp(state, action: PayloadAction<number>) {
-      const index = action.payload == 0 ? 9 : action.payload - 1;
-
-      const allApp: SwItem[] = state.itemsOnLeft
-        .concat(state.itemsOnCenter)
-        .concat(state.itemsOnRight)
-        .filter((item: SwItem) => item.type === WegItemType.Pinned || item.type === WegItemType.Temporal);
-
-      const item: SwItem | undefined = allApp.at(index);
-
-      if (!item) {
-        return;
-      }
-
-      let hwnd = item.opens[0];
-      if (!hwnd) {
-        if (item.path.endsWith('.lnk')) {
-          invoke(SeelenCommand.OpenFile, { path: item.path });
-        } else {
-          invoke(SeelenCommand.OpenFile, { path: item.execution_command });
-        }
-      } else if (state.focusedApp?.hwnd != hwnd) {
-        invoke(SeelenCommand.RequestFocus, { hwnd });
-      }
-    },
-    unPinApp(state, action: PayloadAction<ExtendedPinnedWegItem | ExtendedTemporalWegItem>) {
-      const found = findApp(state, action.payload);
-      if (found) {
-        found.type = WegItemType.Temporal;
-        if (found.opens.length === 0) {
-          removeAppFromState(state, found);
-        }
-=======
-    unPinApp(state, action: PayloadAction<string>) {
-      const item = findApp(state, action.payload);
-      if (item) {
-        item.type = WegItemType.Temporal;
-        savePinnedItems(current(state));
->>>>>>> 4a25bd4a
-      }
-    },
-    addMediaModule(state) {
-      const all = [...state.itemsOnLeft, ...state.itemsOnCenter, ...state.itemsOnRight];
-      if (!all.some((current) => current.type === WegItemType.Media)) {
-        state.itemsOnRight.push({
-          id: crypto.randomUUID(),
-          type: WegItemType.Media,
-        });
-      }
-      savePinnedItems(current(state));
-    },
-    addStartModule(state) {
-      const all = [...state.itemsOnLeft, ...state.itemsOnCenter, ...state.itemsOnRight];
-      if (!all.some((current) => current.type === WegItemType.StartMenu)) {
-        state.itemsOnLeft.unshift({
-          id: crypto.randomUUID(),
-          type: WegItemType.StartMenu,
-        });
-      }
-      savePinnedItems(current(state));
-    },
-  },
-});
-
-export const RootActions = RootSlice.actions;
-export const Selectors = StateBuilder.compositeSelector(initialState);
-
-export const isPinnedApp = (item: SwItem): item is PinnedWegItem => {
-  return item.type === WegItemType.Pinned;
-};
-
-export const isTemporalApp = (item: SwItem): item is TemporalWegItem => {
-  return item.type === WegItemType.Temporal;
-};
+import { createSlice, current, PayloadAction } from '@reduxjs/toolkit';
+import { Settings, UIColors, WegItemType } from '@seelen-ui/lib';
+import { WegItem } from '@seelen-ui/lib/types';
+
+import { PinnedWegItem, RootState, SwItem, TemporalWegItem } from './domain';
+
+import { StateBuilder } from '../../../../shared/StateBuilder';
+import { savePinnedItems } from './storeApi';
+
+const initialState: RootState = {
+  devTools: false,
+  itemsOnLeft: [],
+  itemsOnCenter: [],
+  itemsOnRight: [],
+  focusedApp: null,
+  isOverlaped: false,
+  settings: (await Settings.default()).inner.seelenweg,
+  mediaSessions: [],
+  colors: UIColors.default().inner,
+};
+
+function findApp(state: RootState, id: string): WegItem | null {
+  const cb = (app: WegItem): app is PinnedWegItem => app.id === id;
+  return (
+    state.itemsOnLeft.find(cb) ||
+    state.itemsOnCenter.find(cb) ||
+    state.itemsOnRight.find(cb) ||
+    null
+  );
+}
+
+export const RootSlice = createSlice({
+  name: 'root',
+  initialState,
+  reducers: {
+    ...StateBuilder.reducersFor(initialState),
+    remove(state, action: PayloadAction<string>) {
+      const filter = (item: WegItem) => item.id !== action.payload;
+      state.itemsOnLeft = state.itemsOnLeft.filter(filter);
+      state.itemsOnCenter = state.itemsOnCenter.filter(filter);
+      state.itemsOnRight = state.itemsOnRight.filter(filter);
+      savePinnedItems(current(state));
+    },
+    pinApp(state, action: PayloadAction<string>) {
+      const item = findApp(state, action.payload);
+      if (item) {
+        item.type = WegItemType.Pinned;
+        savePinnedItems(current(state));
+      }
+    },
+    unPinApp(state, action: PayloadAction<string>) {
+      const item = findApp(state, action.payload);
+      if (item) {
+        item.type = WegItemType.Temporal;
+        savePinnedItems(current(state));
+      }
+    },
+    addMediaModule(state) {
+      const all = [...state.itemsOnLeft, ...state.itemsOnCenter, ...state.itemsOnRight];
+      if (!all.some((current) => current.type === WegItemType.Media)) {
+        state.itemsOnRight.push({
+          id: crypto.randomUUID(),
+          type: WegItemType.Media,
+        });
+      }
+      savePinnedItems(current(state));
+    },
+    addStartModule(state) {
+      const all = [...state.itemsOnLeft, ...state.itemsOnCenter, ...state.itemsOnRight];
+      if (!all.some((current) => current.type === WegItemType.StartMenu)) {
+        state.itemsOnLeft.unshift({
+          id: crypto.randomUUID(),
+          type: WegItemType.StartMenu,
+        });
+      }
+      savePinnedItems(current(state));
+    },
+  },
+});
+
+export const RootActions = RootSlice.actions;
+export const Selectors = StateBuilder.compositeSelector(initialState);
+
+export const isPinnedApp = (item: SwItem): item is PinnedWegItem => {
+  return item.type === WegItemType.Pinned;
+};
+
+export const isTemporalApp = (item: SwItem): item is TemporalWegItem => {
+  return item.type === WegItemType.Temporal;
+};