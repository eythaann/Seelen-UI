import { configureStore } from '@reduxjs/toolkit';
import {
  SeelenEvent,
  SeelenWegSide,
  Settings,
  UIColors,
  WegItems,
} from '@seelen-ui/lib';
import { SeelenWegSettings } from '@seelen-ui/lib/types';
import { listen as listenGlobal } from '@tauri-apps/api/event';
import { getCurrentWebviewWindow } from '@tauri-apps/api/webviewWindow';
import { debounce } from 'lodash';

import { RootActions, RootSlice } from './app';

import { MediaSession } from './domain';

import { FocusedApp } from '../../../../shared/interfaces/common';
import { StartThemingTool } from '../../../../shared/styles';
import i18n from '../../../i18n';

export const store = configureStore({
  reducer: RootSlice.reducer,
  middleware(getDefaultMiddleware) {
    return getDefaultMiddleware({
      serializableCheck: false,
    });
  },
});

function loadColorsToStore(colors: UIColors) {
  store.dispatch(RootActions.setColors(colors.inner));
}

export async function registerStoreEvents() {
  const view = getCurrentWebviewWindow();

  await view.listen<boolean>(SeelenEvent.WegOverlaped, (event) => {
    store.dispatch(RootActions.setIsOverlaped(event.payload));
  });

  const onFocusChanged = debounce((app: FocusedApp) => {
    store.dispatch(RootActions.setFocusedApp(app));
  }, 200);
  await view.listen<FocusedApp>(SeelenEvent.GlobalFocusChanged, (e) => {
    onFocusChanged(e.payload);
    if (e.payload.name != 'Seelen UI') {
      onFocusChanged.flush();
    }
  });

<<<<<<< HEAD
  await view.listen<number>(SeelenEvent.WegFocusedAppByIndex, (event) => {
    store.dispatch(RootActions.startOrFocusApp(event.payload));
  });

  await listenGlobal<MediaSession[]>('media-sessions', (event) => {
=======
  await listenGlobal<MediaSession[]>(SeelenEvent.MediaSessions, (event) => {
>>>>>>> 4a25bd4a
    store.dispatch(RootActions.setMediaSessions(event.payload));
  });

  await Settings.onChange(loadSettingsToStore);

  await WegItems.forCurrentWidgetChange(loadWegItemsToStore);

  await UIColors.onChange(loadColorsToStore);

  await StartThemingTool();
}

function loadSettingsCSS(settings: SeelenWegSettings) {
  const styles = document.documentElement.style;

  styles.setProperty('--config-margin', `${settings.margin}px`);
  styles.setProperty('--config-padding', `${settings.padding}px`);

  styles.setProperty('--config-time-before-show', `${settings.delayToShow}ms`);
  styles.setProperty('--config-time-before-hide', `${settings.delayToHide}ms`);

  styles.setProperty('--config-item-size', `${settings.size}px`);
  styles.setProperty('--config-item-zoom-size', `${settings.zoomSize}px`);
  styles.setProperty('--config-space-between-items', `${settings.spaceBetweenItems}px`);

  switch (settings.position) {
    case SeelenWegSide.Top:
      styles.setProperty('--config-by-position-justify-content', 'center');
      styles.setProperty('--config-by-position-align-items', 'flex-start');
      styles.setProperty('--config-by-position-flex-direction', 'row');
      break;
    case SeelenWegSide.Bottom:
      styles.setProperty('--config-by-position-justify-content', 'center');
      styles.setProperty('--config-by-position-align-items', 'flex-end');
      styles.setProperty('--config-by-position-flex-direction', 'row');
      break;
    case SeelenWegSide.Left:
      styles.setProperty('--config-by-position-justify-content', 'flex-start');
      styles.setProperty('--config-by-position-align-items', 'center');
      styles.setProperty('--config-by-position-flex-direction', 'column');
      break;
    case SeelenWegSide.Right:
      styles.setProperty('--config-by-position-justify-content', 'flex-end');
      styles.setProperty('--config-by-position-align-items', 'center');
      styles.setProperty('--config-by-position-flex-direction', 'column');
      break;
  }
}

function loadSettingsToStore(_settings: Settings) {
  const settings = _settings.inner;
  i18n.changeLanguage(settings.language || undefined);
  store.dispatch(RootActions.setSettings(settings.seelenweg));
  store.dispatch(RootActions.setDevTools(settings.devTools));
  loadSettingsCSS(settings.seelenweg);
}

function loadWegItemsToStore(items: WegItems) {
  store.dispatch(RootActions.setItemsOnLeft(items.inner.left));
  store.dispatch(RootActions.setItemsOnCenter(items.inner.center));
  store.dispatch(RootActions.setItemsOnRight(items.inner.right));
}

export async function loadStore() {
  loadSettingsToStore(await Settings.getAsync());
  loadWegItemsToStore(await WegItems.forCurrentWidget());
  loadColorsToStore(await UIColors.getAsync());
}
<|MERGE_RESOLUTION|>--- conflicted
+++ resolved
@@ -1,128 +1,120 @@
-import { configureStore } from '@reduxjs/toolkit';
-import {
-  SeelenEvent,
-  SeelenWegSide,
-  Settings,
-  UIColors,
-  WegItems,
-} from '@seelen-ui/lib';
-import { SeelenWegSettings } from '@seelen-ui/lib/types';
-import { listen as listenGlobal } from '@tauri-apps/api/event';
-import { getCurrentWebviewWindow } from '@tauri-apps/api/webviewWindow';
-import { debounce } from 'lodash';
-
-import { RootActions, RootSlice } from './app';
-
-import { MediaSession } from './domain';
-
-import { FocusedApp } from '../../../../shared/interfaces/common';
-import { StartThemingTool } from '../../../../shared/styles';
-import i18n from '../../../i18n';
-
-export const store = configureStore({
-  reducer: RootSlice.reducer,
-  middleware(getDefaultMiddleware) {
-    return getDefaultMiddleware({
-      serializableCheck: false,
-    });
-  },
-});
-
-function loadColorsToStore(colors: UIColors) {
-  store.dispatch(RootActions.setColors(colors.inner));
-}
-
-export async function registerStoreEvents() {
-  const view = getCurrentWebviewWindow();
-
-  await view.listen<boolean>(SeelenEvent.WegOverlaped, (event) => {
-    store.dispatch(RootActions.setIsOverlaped(event.payload));
-  });
-
-  const onFocusChanged = debounce((app: FocusedApp) => {
-    store.dispatch(RootActions.setFocusedApp(app));
-  }, 200);
-  await view.listen<FocusedApp>(SeelenEvent.GlobalFocusChanged, (e) => {
-    onFocusChanged(e.payload);
-    if (e.payload.name != 'Seelen UI') {
-      onFocusChanged.flush();
-    }
-  });
-
-<<<<<<< HEAD
-  await view.listen<number>(SeelenEvent.WegFocusedAppByIndex, (event) => {
-    store.dispatch(RootActions.startOrFocusApp(event.payload));
-  });
-
-  await listenGlobal<MediaSession[]>('media-sessions', (event) => {
-=======
-  await listenGlobal<MediaSession[]>(SeelenEvent.MediaSessions, (event) => {
->>>>>>> 4a25bd4a
-    store.dispatch(RootActions.setMediaSessions(event.payload));
-  });
-
-  await Settings.onChange(loadSettingsToStore);
-
-  await WegItems.forCurrentWidgetChange(loadWegItemsToStore);
-
-  await UIColors.onChange(loadColorsToStore);
-
-  await StartThemingTool();
-}
-
-function loadSettingsCSS(settings: SeelenWegSettings) {
-  const styles = document.documentElement.style;
-
-  styles.setProperty('--config-margin', `${settings.margin}px`);
-  styles.setProperty('--config-padding', `${settings.padding}px`);
-
-  styles.setProperty('--config-time-before-show', `${settings.delayToShow}ms`);
-  styles.setProperty('--config-time-before-hide', `${settings.delayToHide}ms`);
-
-  styles.setProperty('--config-item-size', `${settings.size}px`);
-  styles.setProperty('--config-item-zoom-size', `${settings.zoomSize}px`);
-  styles.setProperty('--config-space-between-items', `${settings.spaceBetweenItems}px`);
-
-  switch (settings.position) {
-    case SeelenWegSide.Top:
-      styles.setProperty('--config-by-position-justify-content', 'center');
-      styles.setProperty('--config-by-position-align-items', 'flex-start');
-      styles.setProperty('--config-by-position-flex-direction', 'row');
-      break;
-    case SeelenWegSide.Bottom:
-      styles.setProperty('--config-by-position-justify-content', 'center');
-      styles.setProperty('--config-by-position-align-items', 'flex-end');
-      styles.setProperty('--config-by-position-flex-direction', 'row');
-      break;
-    case SeelenWegSide.Left:
-      styles.setProperty('--config-by-position-justify-content', 'flex-start');
-      styles.setProperty('--config-by-position-align-items', 'center');
-      styles.setProperty('--config-by-position-flex-direction', 'column');
-      break;
-    case SeelenWegSide.Right:
-      styles.setProperty('--config-by-position-justify-content', 'flex-end');
-      styles.setProperty('--config-by-position-align-items', 'center');
-      styles.setProperty('--config-by-position-flex-direction', 'column');
-      break;
-  }
-}
-
-function loadSettingsToStore(_settings: Settings) {
-  const settings = _settings.inner;
-  i18n.changeLanguage(settings.language || undefined);
-  store.dispatch(RootActions.setSettings(settings.seelenweg));
-  store.dispatch(RootActions.setDevTools(settings.devTools));
-  loadSettingsCSS(settings.seelenweg);
-}
-
-function loadWegItemsToStore(items: WegItems) {
-  store.dispatch(RootActions.setItemsOnLeft(items.inner.left));
-  store.dispatch(RootActions.setItemsOnCenter(items.inner.center));
-  store.dispatch(RootActions.setItemsOnRight(items.inner.right));
-}
-
-export async function loadStore() {
-  loadSettingsToStore(await Settings.getAsync());
-  loadWegItemsToStore(await WegItems.forCurrentWidget());
-  loadColorsToStore(await UIColors.getAsync());
-}
+import { configureStore } from '@reduxjs/toolkit';
+import {
+  SeelenEvent,
+  SeelenWegSide,
+  Settings,
+  UIColors,
+  WegItems,
+} from '@seelen-ui/lib';
+import { SeelenWegSettings } from '@seelen-ui/lib/types';
+import { listen as listenGlobal } from '@tauri-apps/api/event';
+import { getCurrentWebviewWindow } from '@tauri-apps/api/webviewWindow';
+import { debounce } from 'lodash';
+
+import { RootActions, RootSlice } from './app';
+
+import { MediaSession } from './domain';
+
+import { FocusedApp } from '../../../../shared/interfaces/common';
+import { StartThemingTool } from '../../../../shared/styles';
+import i18n from '../../../i18n';
+
+export const store = configureStore({
+  reducer: RootSlice.reducer,
+  middleware(getDefaultMiddleware) {
+    return getDefaultMiddleware({
+      serializableCheck: false,
+    });
+  },
+});
+
+function loadColorsToStore(colors: UIColors) {
+  store.dispatch(RootActions.setColors(colors.inner));
+}
+
+export async function registerStoreEvents() {
+  const view = getCurrentWebviewWindow();
+
+  await view.listen<boolean>(SeelenEvent.WegOverlaped, (event) => {
+    store.dispatch(RootActions.setIsOverlaped(event.payload));
+  });
+
+  const onFocusChanged = debounce((app: FocusedApp) => {
+    store.dispatch(RootActions.setFocusedApp(app));
+  }, 200);
+  await view.listen<FocusedApp>(SeelenEvent.GlobalFocusChanged, (e) => {
+    onFocusChanged(e.payload);
+    if (e.payload.name != 'Seelen UI') {
+      onFocusChanged.flush();
+    }
+  });
+
+  await listenGlobal<MediaSession[]>(SeelenEvent.MediaSessions, (event) => {
+    store.dispatch(RootActions.setMediaSessions(event.payload));
+  });
+
+  await Settings.onChange(loadSettingsToStore);
+
+  await WegItems.forCurrentWidgetChange(loadWegItemsToStore);
+
+  await UIColors.onChange(loadColorsToStore);
+
+  await StartThemingTool();
+}
+
+function loadSettingsCSS(settings: SeelenWegSettings) {
+  const styles = document.documentElement.style;
+
+  styles.setProperty('--config-margin', `${settings.margin}px`);
+  styles.setProperty('--config-padding', `${settings.padding}px`);
+
+  styles.setProperty('--config-time-before-show', `${settings.delayToShow}ms`);
+  styles.setProperty('--config-time-before-hide', `${settings.delayToHide}ms`);
+
+  styles.setProperty('--config-item-size', `${settings.size}px`);
+  styles.setProperty('--config-item-zoom-size', `${settings.zoomSize}px`);
+  styles.setProperty('--config-space-between-items', `${settings.spaceBetweenItems}px`);
+
+  switch (settings.position) {
+    case SeelenWegSide.Top:
+      styles.setProperty('--config-by-position-justify-content', 'center');
+      styles.setProperty('--config-by-position-align-items', 'flex-start');
+      styles.setProperty('--config-by-position-flex-direction', 'row');
+      break;
+    case SeelenWegSide.Bottom:
+      styles.setProperty('--config-by-position-justify-content', 'center');
+      styles.setProperty('--config-by-position-align-items', 'flex-end');
+      styles.setProperty('--config-by-position-flex-direction', 'row');
+      break;
+    case SeelenWegSide.Left:
+      styles.setProperty('--config-by-position-justify-content', 'flex-start');
+      styles.setProperty('--config-by-position-align-items', 'center');
+      styles.setProperty('--config-by-position-flex-direction', 'column');
+      break;
+    case SeelenWegSide.Right:
+      styles.setProperty('--config-by-position-justify-content', 'flex-end');
+      styles.setProperty('--config-by-position-align-items', 'center');
+      styles.setProperty('--config-by-position-flex-direction', 'column');
+      break;
+  }
+}
+
+function loadSettingsToStore(_settings: Settings) {
+  const settings = _settings.inner;
+  i18n.changeLanguage(settings.language || undefined);
+  store.dispatch(RootActions.setSettings(settings.seelenweg));
+  store.dispatch(RootActions.setDevTools(settings.devTools));
+  loadSettingsCSS(settings.seelenweg);
+}
+
+function loadWegItemsToStore(items: WegItems) {
+  store.dispatch(RootActions.setItemsOnLeft(items.inner.left));
+  store.dispatch(RootActions.setItemsOnCenter(items.inner.center));
+  store.dispatch(RootActions.setItemsOnRight(items.inner.right));
+}
+
+export async function loadStore() {
+  loadSettingsToStore(await Settings.getAsync());
+  loadWegItemsToStore(await WegItems.forCurrentWidget());
+  loadColorsToStore(await UIColors.getAsync());
+}