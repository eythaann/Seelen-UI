--- conflicted
+++ resolved
@@ -1,144 +1,138 @@
-import { SeelenCommand } from '@seelen-ui/lib';
-import { convertFileSrc, invoke } from '@tauri-apps/api/core';
-import { MenuProps } from 'antd';
-import { ItemType } from 'antd/es/menu/interface';
-import { TFunction } from 'i18next';
-
-import { store } from '../../shared/store/infra';
-import { LAZY_CONSTANTS } from '../../shared/utils/infra';
-
-import { isPinnedApp, RootActions } from '../../shared/store/app';
-import { parseCommand } from 'src/apps/shared/Command';
-import { useIcon } from 'src/apps/shared/hooks';
-
-import { PinnedWegItem, TemporalWegItem } from '../../shared/store/domain';
-
-import { Icon } from '../../../../shared/components/Icon';
-
-export function getUserApplicationContextMenu(
-  t: TFunction,
-  item: PinnedWegItem | TemporalWegItem,
-  devTools: boolean,
-): ItemType[] {
-  const isPinned = isPinnedApp(item);
-
-  const menu: MenuProps['items'] = [];
-
-  if (!item.pinDisabled) {
-    if (isPinned) {
-      menu.push({
-        label: t('app_menu.unpin'),
-        key: 'weg_unpin_app',
-        icon: <Icon iconName="RiUnpinLine" />,
-        onClick: () => {
-          if (item.windows.length) {
-            store.dispatch(RootActions.unPinApp(item.id));
-          } else {
-            store.dispatch(RootActions.remove(item.id));
-          }
-        },
-      });
-    } else {
-      menu.push({
-        key: 'weg_pin_app',
-        icon: <Icon iconName="RiPushpinLine" />,
-        label: (
-          <div style={{ width: '100%', height: '100%', margin: '-10px', padding: '10px' }}>
-            {t('app_menu.pin')}
-          </div>
-        ),
-        onClick: () => store.dispatch(RootActions.pinApp(item.id)),
-      });
-    }
-
-    menu.push(
-      {
-        type: 'divider',
-      },
-    );
-  }
-
-  const iconSrc =
-    useIcon({
-      path: item.path,
-      umid: item.umid,
-    }) || convertFileSrc(LAZY_CONSTANTS.MISSING_ICON_PATH);
-
-  menu.push(
-    {
-<<<<<<< HEAD
-      type: 'divider',
-    },
-    {
-      key: 'weg_run_new',
-      label: item.displayName,
-      icon: <img className="weg-context-menu-item-icon" src={iconSrc} />,
-      onClick: () => {
-        const { program, args } = parseCommand(item.relaunchCommand);
-        invoke(SeelenCommand.Run, { program, args });
-      },
-    },
-    {
-=======
->>>>>>> 760060f2
-      key: 'weg_select_file_on_explorer',
-      label: t('app_menu.open_file_location'),
-      icon: <Icon iconName="MdOutlineMyLocation" />,
-      onClick: () => invoke(SeelenCommand.SelectFileOnExplorer, { path: item.path }),
-    },
-    {
-      key: 'weg_runas',
-      label: t('app_menu.run_as'),
-      icon: <Icon iconName="MdOutlineAdminPanelSettings" />,
-      onClick: () => {
-        const { program, args } = parseCommand(item.relaunchCommand);
-        invoke(SeelenCommand.RunAsAdmin, { program, args });
-      },
-    },
-  );
-
-  if (!item.windows.length) {
-    return menu;
-  }
-
-  if (devTools) {
-    menu.push({
-      key: 'weg_copy_hwnd',
-      label: t('app_menu.copy_handles'),
-      icon: <Icon iconName="AiOutlineCopy" />,
-      onClick: () =>
-        navigator.clipboard.writeText(
-          JSON.stringify(item.windows.map((window) => window.handle.toString(16))),
-        ),
-    });
-  }
-
-  menu.push({
-    key: 'weg_close_app',
-    label: item.windows.length > 1 ? t('app_menu.close_multiple') : t('app_menu.close'),
-    icon: <Icon iconName="BiWindowClose" />,
-    onClick() {
-      item.windows.forEach((window) => {
-        invoke(SeelenCommand.WegCloseApp, { hwnd: window.handle });
-      });
-    },
-    danger: true,
-  });
-
-  if (devTools) {
-    menu.push({
-      key: 'weg_kill_app',
-      label: item.windows.length > 1 ? t('app_menu.kill_multiple') : t('app_menu.kill'),
-      icon: <Icon iconName="MdOutlineDangerous" size={18} />,
-      onClick() {
-        item.windows.forEach((window) => {
-          // todo replace by enum
-          invoke(SeelenCommand.WegKillApp, { hwnd: window.handle });
-        });
-      },
-      danger: true,
-    });
-  }
-
-  return menu;
-}
+import { SeelenCommand } from '@seelen-ui/lib';
+import { convertFileSrc, invoke } from '@tauri-apps/api/core';
+import { MenuProps } from 'antd';
+import { ItemType } from 'antd/es/menu/interface';
+import { TFunction } from 'i18next';
+
+import { store } from '../../shared/store/infra';
+import { LAZY_CONSTANTS } from '../../shared/utils/infra';
+
+import { isPinnedApp, RootActions } from '../../shared/store/app';
+import { parseCommand } from 'src/apps/shared/Command';
+import { useIcon } from 'src/apps/shared/hooks';
+
+import { PinnedWegItem, TemporalWegItem } from '../../shared/store/domain';
+
+import { Icon } from '../../../../shared/components/Icon';
+
+export function getUserApplicationContextMenu(
+  t: TFunction,
+  item: PinnedWegItem | TemporalWegItem,
+  devTools: boolean,
+): ItemType[] {
+  const isPinned = isPinnedApp(item);
+
+  const menu: MenuProps['items'] = [];
+
+  if (!item.pinDisabled) {
+    if (isPinned) {
+      menu.push({
+        label: t('app_menu.unpin'),
+        key: 'weg_unpin_app',
+        icon: <Icon iconName="RiUnpinLine" />,
+        onClick: () => {
+          if (item.windows.length) {
+            store.dispatch(RootActions.unPinApp(item.id));
+          } else {
+            store.dispatch(RootActions.remove(item.id));
+          }
+        },
+      });
+    } else {
+      menu.push({
+        key: 'weg_pin_app',
+        icon: <Icon iconName="RiPushpinLine" />,
+        label: (
+          <div style={{ width: '100%', height: '100%', margin: '-10px', padding: '10px' }}>
+            {t('app_menu.pin')}
+          </div>
+        ),
+        onClick: () => store.dispatch(RootActions.pinApp(item.id)),
+      });
+    }
+
+    menu.push(
+      {
+        type: 'divider',
+      },
+    );
+  }
+
+  const iconSrc =
+    useIcon({
+      path: item.path,
+      umid: item.umid,
+    }) || convertFileSrc(LAZY_CONSTANTS.MISSING_ICON_PATH);
+
+  menu.push(
+    {
+      key: 'weg_run_new',
+      label: item.displayName,
+      icon: <img className="weg-context-menu-item-icon" src={iconSrc} />,
+      onClick: () => {
+        const { program, args } = parseCommand(item.relaunchCommand);
+        invoke(SeelenCommand.Run, { program, args });
+      },
+    },
+    {
+      key: 'weg_select_file_on_explorer',
+      label: t('app_menu.open_file_location'),
+      icon: <Icon iconName="MdOutlineMyLocation" />,
+      onClick: () => invoke(SeelenCommand.SelectFileOnExplorer, { path: item.path }),
+    },
+    {
+      key: 'weg_runas',
+      label: t('app_menu.run_as'),
+      icon: <Icon iconName="MdOutlineAdminPanelSettings" />,
+      onClick: () => {
+        const { program, args } = parseCommand(item.relaunchCommand);
+        invoke(SeelenCommand.RunAsAdmin, { program, args });
+      },
+    },
+  );
+
+  if (!item.windows.length) {
+    return menu;
+  }
+
+  if (devTools) {
+    menu.push({
+      key: 'weg_copy_hwnd',
+      label: t('app_menu.copy_handles'),
+      icon: <Icon iconName="AiOutlineCopy" />,
+      onClick: () =>
+        navigator.clipboard.writeText(
+          JSON.stringify(item.windows.map((window) => window.handle.toString(16))),
+        ),
+    });
+  }
+
+  menu.push({
+    key: 'weg_close_app',
+    label: item.windows.length > 1 ? t('app_menu.close_multiple') : t('app_menu.close'),
+    icon: <Icon iconName="BiWindowClose" />,
+    onClick() {
+      item.windows.forEach((window) => {
+        invoke(SeelenCommand.WegCloseApp, { hwnd: window.handle });
+      });
+    },
+    danger: true,
+  });
+
+  if (devTools) {
+    menu.push({
+      key: 'weg_kill_app',
+      label: item.windows.length > 1 ? t('app_menu.kill_multiple') : t('app_menu.kill'),
+      icon: <Icon iconName="MdOutlineDangerous" size={18} />,
+      onClick() {
+        item.windows.forEach((window) => {
+          // todo replace by enum
+          invoke(SeelenCommand.WegKillApp, { hwnd: window.handle });
+        });
+      },
+      danger: true,
+    });
+  }
+
+  return menu;
+}