import { HideMode, SeelenWegMode, SeelenWegSide, WegItemType } from '@seelen-ui/lib';
import { Reorder } from 'framer-motion';
import { useCallback, useLayoutEffect, useState } from 'react';
import { useTranslation } from 'react-i18next';
import { useDispatch, useSelector } from 'react-redux';

import { BackgroundByLayersV2 } from '../../components/BackgroundByLayers/infra';
import { FileOrFolder } from '../item/infra/File';
import { MediaSession } from '../item/infra/MediaSession';
import { StartMenu } from '../item/infra/StartMenu';
import { UserApplication } from '../item/infra/UserApplication';

import { RootActions, Selectors } from '../shared/store/app';
import { useWindowFocusChange } from 'src/apps/shared/hooks';

import { SeparatorWegItem, SwItem } from '../shared/store/domain';

import { cx } from '../../../shared/styles';
import { WithContextMenu } from '../../components/WithContextMenu';
import { savePinnedItems } from '../shared/store/storeApi';
import { getSeelenWegMenu } from './menu';

const Separator1: SeparatorWegItem = {
  id: '1',
  type: WegItemType.Separator,
};

const Separator2: SeparatorWegItem = {
  id: '2',
  type: WegItemType.Separator,
};

function shouldBeHidden(
  hideMode: HideMode,
  isActive: boolean,
  isOverlaped: boolean,
  associatedViewCounter: number,
) {
  let shouldBeHidden = false;
  switch (hideMode) {
    case HideMode.Always:
      shouldBeHidden = !isActive && associatedViewCounter == 0;
      break;
    case HideMode.Never:
      shouldBeHidden = false;
      break;
    case HideMode.OnOverlap:
      shouldBeHidden = !isActive && isOverlaped && associatedViewCounter == 0;
  }
  return shouldBeHidden;
}

function calculateAssociatedViewCounter(currentValue: number, currentChange: boolean): number {
  const newValue = currentValue + (currentChange ? 1 : -1);
  return newValue >= 0 ? newValue : currentValue;
}

export function SeelenWeg() {
  const [isActive, setActive] = useState(false);
  const [delayed, setDelayed] = useState(false);
  // Counts every associated window in the bar and will act as a reverse mutex for the hide functionality
  const [associatedViewCounter, setAssociatedViewCounter] = useState(0);

  const settings = useSelector(Selectors.settings);
  const isOverlaped = useSelector(Selectors.isOverlaped);

  const pinnedOnLeft = useSelector(Selectors.itemsOnLeft);
  const pinnedOnCenter = useSelector(Selectors.itemsOnCenter);
  const pinnedOnRight = useSelector(Selectors.itemsOnRight);

  const dispatch = useDispatch();
  const { t } = useTranslation();

  useWindowFocusChange((focused) => {
    if (focused) setAssociatedViewCounter(0);
    setActive(focused);
  });

  useLayoutEffect(() => {
    switch (settings.hideMode) {
      case HideMode.Always:
        setDelayed(true);
        break;
      case HideMode.Never:
        setDelayed(false);
        break;
      case HideMode.OnOverlap:
        if (!isOverlaped) {
          setDelayed(false);
          break;
        }
        setTimeout(() => {
          setDelayed(true);
        }, 300);
        break;
    }
  }, [isOverlaped, settings]);

  const getSeparatorComplementarySize = useCallback(
    (sideElements: number, centerElements: number) => {
      let size = '1px';

      if (settings.mode === SeelenWegMode.FullWidth) {
        size = `calc(50% - (${settings.size + settings.spaceBetweenItems}px * ${
          sideElements + centerElements / 2
        }) - ${settings.spaceBetweenItems}px)`;
      }

      if (settings.position === SeelenWegSide.Top || settings.position === SeelenWegSide.Bottom) {
        return {
          width: size,
        };
      }

      return {
        height: size,
      };
    },
    [settings],
  );

  const onReorderPinned = useCallback((apps: SwItem[]) => {
    let extractedPinned: SwItem[] = [];

    apps.forEach((app) => {
      if (app === Separator1) {
        dispatch(RootActions.setItemsOnLeft(extractedPinned));
        extractedPinned = [];
        return;
      }

      if (app === Separator2) {
        dispatch(RootActions.setItemsOnCenter(extractedPinned));
        extractedPinned = [];
        return;
      }

      if (app.type !== WegItemType.Separator) {
        extractedPinned.push(app);
      }
    });

    if (isTemporalOnlyWegBar) {
      dispatch(RootActions.setItemsOnLeft([]));
      dispatch(RootActions.setItemsOnCenter([]));
    }

    dispatch(RootActions.setItemsOnRight(extractedPinned));
    savePinnedItems();
  }, []);

  const isTemporalOnlyWegBar = !(
    pinnedOnLeft.some((item) => 'pinDisabled' in item && !item.pinDisabled) ||
    pinnedOnCenter.some((item) => 'pinDisabled' in item && !item.pinDisabled) ||
    pinnedOnRight.some((item) => 'pinDisabled' in item && !item.pinDisabled)
  );

  const isHorizontal =
    settings.position === SeelenWegSide.Top || settings.position === SeelenWegSide.Bottom;

  const shit = useCallback((isOpen: boolean) => {
    setAssociatedViewCounter((current) => calculateAssociatedViewCounter(current, isOpen));
  }, []);

  const projectSwItem = (item: SwItem) => ItemByType(item, isHorizontal ? 'x' : 'y', shit);

  return (
    <WithContextMenu items={getSeelenWegMenu(t, isTemporalOnlyWegBar)}>
      <Reorder.Group
        as="div"
        values={
          isTemporalOnlyWegBar
            ? [...pinnedOnLeft, ...pinnedOnCenter, ...pinnedOnRight]
            : [...pinnedOnLeft, Separator1, ...pinnedOnCenter, Separator2, ...pinnedOnRight]
        }
        onReorder={onReorderPinned}
        axis={isHorizontal ? 'x' : 'y'}
        className={cx('taskbar', settings.position.toLowerCase(), {
          horizontal: isHorizontal,
          vertical: !isHorizontal,
          'temporal-only': isTemporalOnlyWegBar,
          'full-width': settings.mode === SeelenWegMode.FullWidth,
          hidden: shouldBeHidden(settings.hideMode, isActive, isOverlaped, associatedViewCounter),
          delayed,
        })}
      >
        <BackgroundByLayersV2 prefix="taskbar" />
<<<<<<< HEAD
        <div className="taskbar-scroll-container" onWheel={scrollXonY}>
          <div className="taskbar-scroll-inner-frame">
            {[
              ...pinnedOnLeft.map(projectSwItem),
              <Reorder.Item
                as="div"
                key="separator1"
                value={Separator1}
                className={cx('weg-separator weg-separator-1', {
                  visible: settings.visibleSeparators,
                })}
                drag={false}
                style={getSeparatorComplementarySize(pinnedOnLeft.length, pinnedOnCenter.length)}
              />,
              ...pinnedOnCenter.map(projectSwItem),
              <Reorder.Item
                as="div"
                key="separator2"
                value={Separator2}
                className={cx('weg-separator weg-separator-2', {
                  visible: settings.visibleSeparators,
                })}
                drag={false}
                style={getSeparatorComplementarySize(pinnedOnRight.length, pinnedOnCenter.length)}
              />,
              ...pinnedOnRight.map(projectSwItem),
            ]}
          </div>
        </div>
=======
        {pinnedOnLeft.length + pinnedOnCenter.length + pinnedOnRight.length == 0 && (
          <span className="weg-empty-state-label">{t('weg.empty')}</span>
        )}
        {isTemporalOnlyWegBar
          ? [
            ...pinnedOnLeft.map(projectSwItem),
            ...pinnedOnCenter.map(projectSwItem),
            ...pinnedOnRight.map(projectSwItem),
          ]
          : [
            ...pinnedOnLeft.map(projectSwItem),
            <Reorder.Item
              as="div"
              key="separator1"
              value={Separator1}
              className={cx('weg-separator weg-separator-1', {
                visible: settings.visibleSeparators,
              })}
              drag={false}
              style={getSeparatorComplementarySize(pinnedOnLeft.length, pinnedOnCenter.length)}
            />,
            ...pinnedOnCenter.map(projectSwItem),
            <Reorder.Item
              as="div"
              key="separator2"
              value={Separator2}
              className={cx('weg-separator weg-separator-2', {
                visible: settings.visibleSeparators,
              })}
              drag={false}
              style={getSeparatorComplementarySize(pinnedOnRight.length, pinnedOnCenter.length)}
            />,
            ...pinnedOnRight.map(projectSwItem),
          ]}
>>>>>>> 64b438ea
      </Reorder.Group>
    </WithContextMenu>
  );
}

function scrollXonY(e) {
  e.preventDefault();

  // Capture up/down wheel events and scroll the viewport horizontally
  const delta = e.deltaY;
  const currPos = e.currentTarget.scrollLeft;
  const scrollWidth = e.currentTarget.scrollWidth;

  const newPos = Math.max(0, Math.min(scrollWidth, currPos + delta / 5));

  e.currentTarget.scrollLeft = newPos;
}

function ItemByType(item: SwItem, drag: boolean | 'x' | 'y' | undefined, callback: (isOpen: boolean) => void) {
  if (item.type === WegItemType.Pinned && item.path) {
    if (
      item.path.toLowerCase().endsWith('.exe') ||
      item.relaunchCommand.toLowerCase().includes('.exe')
    ) {
      return <UserApplication drag={drag} key={item.id} item={item} onAssociatedViewOpenChanged={callback} />;
    }
    return <FileOrFolder drag={drag} key={item.id} item={item} />;
  }

  if (item.type === WegItemType.Temporal) {
    return <UserApplication drag={drag} key={item.id} item={item} onAssociatedViewOpenChanged={callback} />;
  }

  if (item.type === WegItemType.Media) {
    return <MediaSession drag={drag} key={item.id} item={item} />;
  }

  if (item.type === WegItemType.StartMenu) {
    return <StartMenu key={item.id} item={item} />;
  }

  return null;
}
<|MERGE_RESOLUTION|>--- conflicted
+++ resolved
@@ -1,296 +1,268 @@
-import { HideMode, SeelenWegMode, SeelenWegSide, WegItemType } from '@seelen-ui/lib';
-import { Reorder } from 'framer-motion';
-import { useCallback, useLayoutEffect, useState } from 'react';
-import { useTranslation } from 'react-i18next';
-import { useDispatch, useSelector } from 'react-redux';
-
-import { BackgroundByLayersV2 } from '../../components/BackgroundByLayers/infra';
-import { FileOrFolder } from '../item/infra/File';
-import { MediaSession } from '../item/infra/MediaSession';
-import { StartMenu } from '../item/infra/StartMenu';
-import { UserApplication } from '../item/infra/UserApplication';
-
-import { RootActions, Selectors } from '../shared/store/app';
-import { useWindowFocusChange } from 'src/apps/shared/hooks';
-
-import { SeparatorWegItem, SwItem } from '../shared/store/domain';
-
-import { cx } from '../../../shared/styles';
-import { WithContextMenu } from '../../components/WithContextMenu';
-import { savePinnedItems } from '../shared/store/storeApi';
-import { getSeelenWegMenu } from './menu';
-
-const Separator1: SeparatorWegItem = {
-  id: '1',
-  type: WegItemType.Separator,
-};
-
-const Separator2: SeparatorWegItem = {
-  id: '2',
-  type: WegItemType.Separator,
-};
-
-function shouldBeHidden(
-  hideMode: HideMode,
-  isActive: boolean,
-  isOverlaped: boolean,
-  associatedViewCounter: number,
-) {
-  let shouldBeHidden = false;
-  switch (hideMode) {
-    case HideMode.Always:
-      shouldBeHidden = !isActive && associatedViewCounter == 0;
-      break;
-    case HideMode.Never:
-      shouldBeHidden = false;
-      break;
-    case HideMode.OnOverlap:
-      shouldBeHidden = !isActive && isOverlaped && associatedViewCounter == 0;
-  }
-  return shouldBeHidden;
-}
-
-function calculateAssociatedViewCounter(currentValue: number, currentChange: boolean): number {
-  const newValue = currentValue + (currentChange ? 1 : -1);
-  return newValue >= 0 ? newValue : currentValue;
-}
-
-export function SeelenWeg() {
-  const [isActive, setActive] = useState(false);
-  const [delayed, setDelayed] = useState(false);
-  // Counts every associated window in the bar and will act as a reverse mutex for the hide functionality
-  const [associatedViewCounter, setAssociatedViewCounter] = useState(0);
-
-  const settings = useSelector(Selectors.settings);
-  const isOverlaped = useSelector(Selectors.isOverlaped);
-
-  const pinnedOnLeft = useSelector(Selectors.itemsOnLeft);
-  const pinnedOnCenter = useSelector(Selectors.itemsOnCenter);
-  const pinnedOnRight = useSelector(Selectors.itemsOnRight);
-
-  const dispatch = useDispatch();
-  const { t } = useTranslation();
-
-  useWindowFocusChange((focused) => {
-    if (focused) setAssociatedViewCounter(0);
-    setActive(focused);
-  });
-
-  useLayoutEffect(() => {
-    switch (settings.hideMode) {
-      case HideMode.Always:
-        setDelayed(true);
-        break;
-      case HideMode.Never:
-        setDelayed(false);
-        break;
-      case HideMode.OnOverlap:
-        if (!isOverlaped) {
-          setDelayed(false);
-          break;
-        }
-        setTimeout(() => {
-          setDelayed(true);
-        }, 300);
-        break;
-    }
-  }, [isOverlaped, settings]);
-
-  const getSeparatorComplementarySize = useCallback(
-    (sideElements: number, centerElements: number) => {
-      let size = '1px';
-
-      if (settings.mode === SeelenWegMode.FullWidth) {
-        size = `calc(50% - (${settings.size + settings.spaceBetweenItems}px * ${
-          sideElements + centerElements / 2
-        }) - ${settings.spaceBetweenItems}px)`;
-      }
-
-      if (settings.position === SeelenWegSide.Top || settings.position === SeelenWegSide.Bottom) {
-        return {
-          width: size,
-        };
-      }
-
-      return {
-        height: size,
-      };
-    },
-    [settings],
-  );
-
-  const onReorderPinned = useCallback((apps: SwItem[]) => {
-    let extractedPinned: SwItem[] = [];
-
-    apps.forEach((app) => {
-      if (app === Separator1) {
-        dispatch(RootActions.setItemsOnLeft(extractedPinned));
-        extractedPinned = [];
-        return;
-      }
-
-      if (app === Separator2) {
-        dispatch(RootActions.setItemsOnCenter(extractedPinned));
-        extractedPinned = [];
-        return;
-      }
-
-      if (app.type !== WegItemType.Separator) {
-        extractedPinned.push(app);
-      }
-    });
-
-    if (isTemporalOnlyWegBar) {
-      dispatch(RootActions.setItemsOnLeft([]));
-      dispatch(RootActions.setItemsOnCenter([]));
-    }
-
-    dispatch(RootActions.setItemsOnRight(extractedPinned));
-    savePinnedItems();
-  }, []);
-
-  const isTemporalOnlyWegBar = !(
-    pinnedOnLeft.some((item) => 'pinDisabled' in item && !item.pinDisabled) ||
-    pinnedOnCenter.some((item) => 'pinDisabled' in item && !item.pinDisabled) ||
-    pinnedOnRight.some((item) => 'pinDisabled' in item && !item.pinDisabled)
-  );
-
-  const isHorizontal =
-    settings.position === SeelenWegSide.Top || settings.position === SeelenWegSide.Bottom;
-
-  const shit = useCallback((isOpen: boolean) => {
-    setAssociatedViewCounter((current) => calculateAssociatedViewCounter(current, isOpen));
-  }, []);
-
-  const projectSwItem = (item: SwItem) => ItemByType(item, isHorizontal ? 'x' : 'y', shit);
-
-  return (
-    <WithContextMenu items={getSeelenWegMenu(t, isTemporalOnlyWegBar)}>
-      <Reorder.Group
-        as="div"
-        values={
-          isTemporalOnlyWegBar
-            ? [...pinnedOnLeft, ...pinnedOnCenter, ...pinnedOnRight]
-            : [...pinnedOnLeft, Separator1, ...pinnedOnCenter, Separator2, ...pinnedOnRight]
-        }
-        onReorder={onReorderPinned}
-        axis={isHorizontal ? 'x' : 'y'}
-        className={cx('taskbar', settings.position.toLowerCase(), {
-          horizontal: isHorizontal,
-          vertical: !isHorizontal,
-          'temporal-only': isTemporalOnlyWegBar,
-          'full-width': settings.mode === SeelenWegMode.FullWidth,
-          hidden: shouldBeHidden(settings.hideMode, isActive, isOverlaped, associatedViewCounter),
-          delayed,
-        })}
-      >
-        <BackgroundByLayersV2 prefix="taskbar" />
-<<<<<<< HEAD
-        <div className="taskbar-scroll-container" onWheel={scrollXonY}>
-          <div className="taskbar-scroll-inner-frame">
-            {[
-              ...pinnedOnLeft.map(projectSwItem),
-              <Reorder.Item
-                as="div"
-                key="separator1"
-                value={Separator1}
-                className={cx('weg-separator weg-separator-1', {
-                  visible: settings.visibleSeparators,
-                })}
-                drag={false}
-                style={getSeparatorComplementarySize(pinnedOnLeft.length, pinnedOnCenter.length)}
-              />,
-              ...pinnedOnCenter.map(projectSwItem),
-              <Reorder.Item
-                as="div"
-                key="separator2"
-                value={Separator2}
-                className={cx('weg-separator weg-separator-2', {
-                  visible: settings.visibleSeparators,
-                })}
-                drag={false}
-                style={getSeparatorComplementarySize(pinnedOnRight.length, pinnedOnCenter.length)}
-              />,
-              ...pinnedOnRight.map(projectSwItem),
-            ]}
-          </div>
-        </div>
-=======
-        {pinnedOnLeft.length + pinnedOnCenter.length + pinnedOnRight.length == 0 && (
-          <span className="weg-empty-state-label">{t('weg.empty')}</span>
-        )}
-        {isTemporalOnlyWegBar
-          ? [
-            ...pinnedOnLeft.map(projectSwItem),
-            ...pinnedOnCenter.map(projectSwItem),
-            ...pinnedOnRight.map(projectSwItem),
-          ]
-          : [
-            ...pinnedOnLeft.map(projectSwItem),
-            <Reorder.Item
-              as="div"
-              key="separator1"
-              value={Separator1}
-              className={cx('weg-separator weg-separator-1', {
-                visible: settings.visibleSeparators,
-              })}
-              drag={false}
-              style={getSeparatorComplementarySize(pinnedOnLeft.length, pinnedOnCenter.length)}
-            />,
-            ...pinnedOnCenter.map(projectSwItem),
-            <Reorder.Item
-              as="div"
-              key="separator2"
-              value={Separator2}
-              className={cx('weg-separator weg-separator-2', {
-                visible: settings.visibleSeparators,
-              })}
-              drag={false}
-              style={getSeparatorComplementarySize(pinnedOnRight.length, pinnedOnCenter.length)}
-            />,
-            ...pinnedOnRight.map(projectSwItem),
-          ]}
->>>>>>> 64b438ea
-      </Reorder.Group>
-    </WithContextMenu>
-  );
-}
-
-function scrollXonY(e) {
-  e.preventDefault();
-
-  // Capture up/down wheel events and scroll the viewport horizontally
-  const delta = e.deltaY;
-  const currPos = e.currentTarget.scrollLeft;
-  const scrollWidth = e.currentTarget.scrollWidth;
-
-  const newPos = Math.max(0, Math.min(scrollWidth, currPos + delta / 5));
-
-  e.currentTarget.scrollLeft = newPos;
-}
-
-function ItemByType(item: SwItem, drag: boolean | 'x' | 'y' | undefined, callback: (isOpen: boolean) => void) {
-  if (item.type === WegItemType.Pinned && item.path) {
-    if (
-      item.path.toLowerCase().endsWith('.exe') ||
-      item.relaunchCommand.toLowerCase().includes('.exe')
-    ) {
-      return <UserApplication drag={drag} key={item.id} item={item} onAssociatedViewOpenChanged={callback} />;
-    }
-    return <FileOrFolder drag={drag} key={item.id} item={item} />;
-  }
-
-  if (item.type === WegItemType.Temporal) {
-    return <UserApplication drag={drag} key={item.id} item={item} onAssociatedViewOpenChanged={callback} />;
-  }
-
-  if (item.type === WegItemType.Media) {
-    return <MediaSession drag={drag} key={item.id} item={item} />;
-  }
-
-  if (item.type === WegItemType.StartMenu) {
-    return <StartMenu key={item.id} item={item} />;
-  }
-
-  return null;
-}
+import { HideMode, SeelenWegMode, SeelenWegSide, WegItemType } from '@seelen-ui/lib';
+import { Reorder } from 'framer-motion';
+import { useCallback, useLayoutEffect, useState, WheelEvent } from 'react';
+import { useTranslation } from 'react-i18next';
+import { useDispatch, useSelector } from 'react-redux';
+
+import { BackgroundByLayersV2 } from '../../components/BackgroundByLayers/infra';
+import { FileOrFolder } from '../item/infra/File';
+import { MediaSession } from '../item/infra/MediaSession';
+import { StartMenu } from '../item/infra/StartMenu';
+import { UserApplication } from '../item/infra/UserApplication';
+
+import { RootActions, Selectors } from '../shared/store/app';
+import { useWindowFocusChange } from 'src/apps/shared/hooks';
+
+import { SeparatorWegItem, SwItem } from '../shared/store/domain';
+
+import { cx } from '../../../shared/styles';
+import { WithContextMenu } from '../../components/WithContextMenu';
+import { savePinnedItems } from '../shared/store/storeApi';
+import { getSeelenWegMenu } from './menu';
+
+const Separator1: SeparatorWegItem = {
+  id: '1',
+  type: WegItemType.Separator,
+};
+
+const Separator2: SeparatorWegItem = {
+  id: '2',
+  type: WegItemType.Separator,
+};
+
+function shouldBeHidden(
+  hideMode: HideMode,
+  isActive: boolean,
+  isOverlaped: boolean,
+  associatedViewCounter: number,
+) {
+  let shouldBeHidden = false;
+  switch (hideMode) {
+    case HideMode.Always:
+      shouldBeHidden = !isActive && associatedViewCounter == 0;
+      break;
+    case HideMode.Never:
+      shouldBeHidden = false;
+      break;
+    case HideMode.OnOverlap:
+      shouldBeHidden = !isActive && isOverlaped && associatedViewCounter == 0;
+  }
+  return shouldBeHidden;
+}
+
+function calculateAssociatedViewCounter(currentValue: number, currentChange: boolean): number {
+  const newValue = currentValue + (currentChange ? 1 : -1);
+  return newValue >= 0 ? newValue : currentValue;
+}
+
+export function SeelenWeg() {
+  const [isActive, setActive] = useState(false);
+  const [delayed, setDelayed] = useState(false);
+  // Counts every associated window in the bar and will act as a reverse mutex for the hide functionality
+  const [associatedViewCounter, setAssociatedViewCounter] = useState(0);
+
+  const settings = useSelector(Selectors.settings);
+  const isOverlaped = useSelector(Selectors.isOverlaped);
+
+  const pinnedOnLeft = useSelector(Selectors.itemsOnLeft);
+  const pinnedOnCenter = useSelector(Selectors.itemsOnCenter);
+  const pinnedOnRight = useSelector(Selectors.itemsOnRight);
+
+  const dispatch = useDispatch();
+  const { t } = useTranslation();
+
+  useWindowFocusChange((focused) => {
+    if (focused) setAssociatedViewCounter(0);
+    setActive(focused);
+  });
+
+  useLayoutEffect(() => {
+    switch (settings.hideMode) {
+      case HideMode.Always:
+        setDelayed(true);
+        break;
+      case HideMode.Never:
+        setDelayed(false);
+        break;
+      case HideMode.OnOverlap:
+        if (!isOverlaped) {
+          setDelayed(false);
+          break;
+        }
+        setTimeout(() => {
+          setDelayed(true);
+        }, 300);
+        break;
+    }
+  }, [isOverlaped, settings]);
+
+  const getSeparatorComplementarySize = useCallback(
+    (sideElements: number, centerElements: number) => {
+      let size = '1px';
+
+      if (settings.mode === SeelenWegMode.FullWidth) {
+        size = `calc(50% - (${settings.size + settings.spaceBetweenItems}px * ${
+          sideElements + centerElements / 2
+        }) - ${settings.spaceBetweenItems}px)`;
+      }
+
+      if (settings.position === SeelenWegSide.Top || settings.position === SeelenWegSide.Bottom) {
+        return {
+          width: size,
+        };
+      }
+
+      return {
+        height: size,
+      };
+    },
+    [settings],
+  );
+
+  const onReorderPinned = useCallback((apps: SwItem[]) => {
+    let extractedPinned: SwItem[] = [];
+
+    apps.forEach((app) => {
+      if (app === Separator1) {
+        dispatch(RootActions.setItemsOnLeft(extractedPinned));
+        extractedPinned = [];
+        return;
+      }
+
+      if (app === Separator2) {
+        dispatch(RootActions.setItemsOnCenter(extractedPinned));
+        extractedPinned = [];
+        return;
+      }
+
+      if (app.type !== WegItemType.Separator) {
+        extractedPinned.push(app);
+      }
+    });
+
+    if (isTemporalOnlyWegBar) {
+      dispatch(RootActions.setItemsOnLeft([]));
+      dispatch(RootActions.setItemsOnCenter([]));
+    }
+
+    dispatch(RootActions.setItemsOnRight(extractedPinned));
+    savePinnedItems();
+  }, []);
+
+  const isTemporalOnlyWegBar = !(
+    pinnedOnLeft.some((item) => 'pinDisabled' in item && !item.pinDisabled) ||
+    pinnedOnCenter.some((item) => 'pinDisabled' in item && !item.pinDisabled) ||
+    pinnedOnRight.some((item) => 'pinDisabled' in item && !item.pinDisabled)
+  );
+
+  const isHorizontal =
+    settings.position === SeelenWegSide.Top || settings.position === SeelenWegSide.Bottom;
+
+  const shit = useCallback((isOpen: boolean) => {
+    setAssociatedViewCounter((current) => calculateAssociatedViewCounter(current, isOpen));
+  }, []);
+
+  const projectSwItem = (item: SwItem) => ItemByType(item, isHorizontal ? 'x' : 'y', shit);
+
+  return (
+    <WithContextMenu items={getSeelenWegMenu(t, isTemporalOnlyWegBar)}>
+      <Reorder.Group
+        as="div"
+        values={
+          isTemporalOnlyWegBar
+            ? [...pinnedOnLeft, ...pinnedOnCenter, ...pinnedOnRight]
+            : [...pinnedOnLeft, Separator1, ...pinnedOnCenter, Separator2, ...pinnedOnRight]
+        }
+        onReorder={onReorderPinned}
+        axis={isHorizontal ? 'x' : 'y'}
+        className={cx('taskbar', settings.position.toLowerCase(), {
+          horizontal: isHorizontal,
+          vertical: !isHorizontal,
+          'temporal-only': isTemporalOnlyWegBar,
+          'full-width': settings.mode === SeelenWegMode.FullWidth,
+          hidden: shouldBeHidden(settings.hideMode, isActive, isOverlaped, associatedViewCounter),
+          delayed,
+        })}
+      >
+        <BackgroundByLayersV2 prefix="taskbar" />
+        <div className="taskbar-scroll-container" onWheel={scrollXonY}>
+          <div className="taskbar-scroll-inner-frame">
+            {pinnedOnLeft.length + pinnedOnCenter.length + pinnedOnRight.length == 0 && (
+              <span className="weg-empty-state-label">{t('weg.empty')}</span>
+            )}
+            {isTemporalOnlyWegBar
+              ? [
+                ...pinnedOnLeft.map(projectSwItem),
+                ...pinnedOnCenter.map(projectSwItem),
+                ...pinnedOnRight.map(projectSwItem),
+              ]
+              : [
+                ...pinnedOnLeft.map(projectSwItem),
+                <Reorder.Item
+                  as="div"
+                  key="separator1"
+                  value={Separator1}
+                  className={cx('weg-separator weg-separator-1', {
+                    visible: settings.visibleSeparators,
+                  })}
+                  drag={false}
+                  style={getSeparatorComplementarySize(pinnedOnLeft.length, pinnedOnCenter.length)}
+                />,
+                ...pinnedOnCenter.map(projectSwItem),
+                <Reorder.Item
+                  as="div"
+                  key="separator2"
+                  value={Separator2}
+                  className={cx('weg-separator weg-separator-2', {
+                    visible: settings.visibleSeparators,
+                  })}
+                  drag={false}
+                  style={getSeparatorComplementarySize(pinnedOnRight.length, pinnedOnCenter.length)}
+                />,
+                ...pinnedOnRight.map(projectSwItem),
+              ]}
+          </div>
+        </div>
+      </Reorder.Group>
+    </WithContextMenu>
+  );
+}
+
+function scrollXonY(e: WheelEvent) {
+  e.preventDefault();
+
+  // Capture up/down wheel events and scroll the viewport horizontally
+  const delta = e.deltaY;
+  const currPos = e.currentTarget.scrollLeft;
+  const scrollWidth = e.currentTarget.scrollWidth;
+
+  const newPos = Math.max(0, Math.min(scrollWidth, currPos + delta / 5));
+
+  e.currentTarget.scrollLeft = newPos;
+}
+
+function ItemByType(item: SwItem, drag: boolean | 'x' | 'y' | undefined, callback: (isOpen: boolean) => void) {
+  if (item.type === WegItemType.Pinned && item.path) {
+    if (
+      item.path.toLowerCase().endsWith('.exe') ||
+      item.relaunchCommand.toLowerCase().includes('.exe')
+    ) {
+      return <UserApplication drag={drag} key={item.id} item={item} onAssociatedViewOpenChanged={callback} />;
+    }
+    return <FileOrFolder drag={drag} key={item.id} item={item} />;
+  }
+
+  if (item.type === WegItemType.Temporal) {
+    return <UserApplication drag={drag} key={item.id} item={item} onAssociatedViewOpenChanged={callback} />;
+  }
+
+  if (item.type === WegItemType.Media) {
+    return <MediaSession drag={drag} key={item.id} item={item} />;
+  }
+
+  if (item.type === WegItemType.StartMenu) {
+    return <StartMenu drag={drag} key={item.id} item={item} />;
+  }
+
+  return null;
+}