app_menu:
  close: 关闭
  close_multiple: 关闭全部
  copy_handles: 复制句柄
  kill: 结束进程
  kill_multiple: 结束所有进程
  open_file_location: 打开文件位置
  pin: 固定
  pin_to_center: 固定到中心
  pin_to_left: 固定到左侧
  pin_to_right: 固定到右侧
  run_as: 以管理员身份运行
  unpin: 取消固定
context_menu:
  remove_module: 移除模块
  reorder_disable: 锁定任务栏
  reorder_enable: 解锁任务栏
media:
<<<<<<< HEAD
  not_playing: 当前无播放内容
media_menu:
  remove: 移除媒体模块
start_menu:
  remove: 移除开始菜单模块
=======
  not_playing: 未播放任何内容
show_desktop:
  label: 显示桌面
start:
  label: 开始菜单
>>>>>>> 571a2550
taskbar_menu:
  add_file: 固定自定义文件
  add_folder: 固定自定义文件夹
  desktop: 添加桌面模块
  media: 添加媒体模块
  settings: 设置
  start: 添加开始菜单模块
  task_manager: 任务管理器
weg:
  empty: 暂无内容显示<|MERGE_RESOLUTION|>--- conflicted
+++ resolved
@@ -16,19 +16,11 @@
   reorder_disable: 锁定任务栏
   reorder_enable: 解锁任务栏
 media:
-<<<<<<< HEAD
   not_playing: 当前无播放内容
-media_menu:
-  remove: 移除媒体模块
-start_menu:
-  remove: 移除开始菜单模块
-=======
-  not_playing: 未播放任何内容
 show_desktop:
   label: 显示桌面
 start:
   label: 开始菜单
->>>>>>> 571a2550
 taskbar_menu:
   add_file: 固定自定义文件
   add_folder: 固定自定义文件夹
