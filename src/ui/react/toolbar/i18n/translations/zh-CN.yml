bluetooth:
  available: 可用设备（未配对）
  cancel: 取消
  connected: 已连接设备
  forget: 忘记设备
  lowenergy: 低功耗模式
  more: 更多蓝牙设置
  not_found: 未找到蓝牙设备
  pair: 配对
  paired: 已配对设备
  placeholder:
    passphrase: 密码、代码或 PIN
  scanning: 正在搜索设备
context_menu:
  add_custom_text: 添加自定义文本项
  modules: 模块
  remove: 移除模块
  reorder_disable: 锁定花式工具栏
  reorder_enable: 解锁花式工具栏
  restore: 恢复默认值
  settings: 设置
  task_manager: 任务管理器
keyboard:
  more: 更多键盘设置
  title: 键盘布局
media:
  default_multimedia_volume: 多媒体音量
  device:
    channel:
      system: 系统声音
    comunications: 通信
    missing: 设备缺失
    mixer: 音量混合器
    multimedia: 多媒体
    settings: 更多设备设置
    volume: 设备音量
  input_devices: 输入设备
  output_devices: 输出设备
  players: 媒体播放器
network:
  available: 可用网络
  connect: 连接
  connected: 已连接至
  disconnect: 断开连接
  hidden: 隐藏网络
  more: 更多网络设置
  not_found: 未找到 Wi-Fi 网络
  placeholder:
    password: 密码
  saved: 已保存网络
  scanning: 正在搜索网络
  secured: 加密网络
notifications:
  clear: 全部清除
  empty: 无通知
  settings: 更多通知设置
  title: 通知
placeholder:
  battery_remaining: '% 剩余'
  bluetooth_devices: 蓝牙与设备
  ethernet_connected: 已连接互联网
  ethernet_disconnected: 无互联网连接
  notifications: 通知
  settings: 快速设置
  smart_charge: ' - 智能充电'
  volume: 音量
settings:
  app_settings: 应用设置
  brightness: 亮度
<<<<<<< HEAD
  hibernate: 休眠
  lock: 锁定
  log_out: 注销
=======
>>>>>>> b3972cbe
  power: 电源
  restart: 重启
  title: 设置
userhome:
  empty_list: 无项目
  folders:
    desktop: 桌面
    documents: 文档
    downloads: 下载
    more_items: 显示更多...
    music: 音乐
    pictures: 图片
    recent: 最近使用
    reduce_items: 显示更少...
    title: 用户目录
    videos: 视频
  profile:
    accounts: 打开账户设置
    open_onedrive: 打开 OneDrive 目录
    open_user_folder: 打开用户目录
  seelen_options:
    open_installation_folder: 打开 Seelen 设置文件夹
    open_log_folder: 打开 Seelen 日志文件夹
    title: Seelen 目录<|MERGE_RESOLUTION|>--- conflicted
+++ resolved
@@ -67,12 +67,6 @@
 settings:
   app_settings: 应用设置
   brightness: 亮度
-<<<<<<< HEAD
-  hibernate: 休眠
-  lock: 锁定
-  log_out: 注销
-=======
->>>>>>> b3972cbe
   power: 电源
   restart: 重启
   title: 设置
