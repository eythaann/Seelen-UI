lt: Numatytoji
fi: Oletusarvo
el: Προεπιλογή
so: Fulin la'aan
sv: Standard
yo: Aiyipada
ar: افتراضي
de: Standard
zh-CN: 默认
hu: Alapértelmezett
es: Por defecto
am: ነባሪ
bn: ডিফল্ট
en: Default
it: Predefinito
ca: No pagar
tl: Default
ja: デフォルト
zu: Phutha
pt-PT: Predefinição
eu: Ez ordaindu
hi: गलती करना
ur: پہلے سے طے شدہ
cs: Výchozí
bg: По подразбиране
ka: ვალდებულების შეუსრულებლობა
lb: Asofbild
km: ការមិនកោរបតាមសន្យា
mn: Үл хүрэлцэх
da: Standard
ro: Implicit
ta: இயல்புநிலை
fr: Défaut
ru: По умолчанию
te: డిఫాల్ట్
af: Versuim
pl: Domyślne
hr: Zadano
bs: Podrazumevano
ps: ډیفالټ
he: בְּרִירַת מֶחדָל
no: Misligholde
mk: Стандардно
fa: پیش فرض
nl: Standaard
uz: Bajarilish
hy: Թերություն
lv: Noklusējuma
lo: ໃນຕອນຕົ້ນ
sw: Chaguo -msingi
zh-TW: 預設
mt: Default
tr: Varsayılan
ne: पुरा नगर्नु
pt-BR: Default
ku: Destçûnî
ko: 기본값
tg: Иьро накардани ӯҳдадорӣ
uk: За замовчуванням
si: පෙරනිමි
et: Vaikimisi
cy: Diofyn
ms: Lalai
vi: Mặc định
sk: Predvolené nastavenie
az: Defolt
pa: ਮੂਲ
th: ค่าเริ่มต้น
<<<<<<< HEAD
km: ការមិនកោរបតាមសន្យា
gu: ચૂક
zh: 默认
ja: デフォルト
lo: ໃນຕອນຕົ້ນ
si: පෙරනිමි
=======
zh: 默认值
id: Default
is: Sjálfgefið
sr: Подразумевано
gu: ચૂક
pt: Padrão
>>>>>>> 571a2550
<|MERGE_RESOLUTION|>--- conflicted
+++ resolved
@@ -66,18 +66,12 @@
 az: Defolt
 pa: ਮੂਲ
 th: ค่าเริ่มต้น
-<<<<<<< HEAD
-km: ការមិនកោរបតាមសន្យា
-gu: ચૂક
-zh: 默认
-ja: デフォルト
-lo: ໃນຕອນຕົ້ນ
-si: පෙරනිමි
-=======
 zh: 默认值
 id: Default
 is: Sjálfgefið
 sr: Подразумевано
 gu: ચૂક
-pt: Padrão
->>>>>>> 571a2550
+zh: 默认值
+ja: デフォルト
+lo: ໃນຕອນຕົ້ນ
+si: පෙරනිමි