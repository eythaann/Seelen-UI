use std::{ffi::OsStr, path::PathBuf};

use image::ImageFormat;
use seelen_core::state::{PinnedWegItemData, WegItem, WegItems};
use tauri::Emitter;
use tauri_plugin_shell::ShellExt;

use crate::{
    error_handler::Result,
<<<<<<< HEAD
    modules::application_history::APPLICATION_HISTORY,
=======
>>>>>>> 8596e9a2
    seelen::get_app_handle,
    seelen_weg::weg_items_impl::WEG_ITEMS_IMPL,
    state::application::FULL_STATE,
    trace_lock,
    windows_api::{window::Window, WindowsApi},
};
use windows::Win32::UI::WindowsAndMessaging::{SW_MINIMIZE, WM_CLOSE};

use super::SeelenWeg;

#[tauri::command(async)]
pub fn weg_get_items_for_widget(window: tauri::Window) -> Result<WegItems> {
    let device_id = Window::from(window.hwnd()?).monitor().device_id()?;
    let items = trace_lock!(WEG_ITEMS_IMPL).get_filtered_by_monitor()?;

    Ok(items[&device_id].clone())
}

#[tauri::command(async)]
pub fn weg_request_update_previews(handles: Vec<isize>) -> Result<()> {
    let temp_dir = std::env::temp_dir();

    for addr in handles {
        let window = Window::from(addr);

        if !window.is_visible() {
            SeelenWeg::remove_hwnd(&window)?;
            continue;
        }

        if window.is_minimized() {
            continue;
        }

        let image = SeelenWeg::capture_window(window.hwnd());
        if let Some(image) = image {
            let rect = WindowsApi::get_inner_window_rect(window.hwnd())?;
            let shadow = WindowsApi::shadow_rect(window.hwnd())?;
            let width = rect.right - rect.left;
            let height = rect.bottom - rect.top;

            let image = image.crop_imm(
                shadow.left.unsigned_abs(),
                shadow.top.unsigned_abs(),
                width as u32,
                height as u32,
            );

            image.save_with_format(temp_dir.join(format!("{}.png", addr)), ImageFormat::Png)?;
            get_app_handle().emit(format!("weg-preview-update-{}", addr).as_str(), ())?;
        }
    }
    Ok(())
}

#[tauri::command(async)]
pub fn weg_close_app(hwnd: isize) -> Result<()> {
    let window = Window::from(hwnd);
    if !window.is_visible() {
        SeelenWeg::remove_hwnd(&window)?;
    } else {
        WindowsApi::post_message(window.hwnd(), WM_CLOSE, 0, 0)?;
    }
    Ok(())
}

#[tauri::command(async)]
pub fn weg_kill_app(hwnd: isize) -> Result<()> {
    let window = Window::from(hwnd);
    if !window.is_visible() {
        SeelenWeg::remove_hwnd(&window)?;
    } else {
        get_app_handle()
            .shell()
            .command("taskkill.exe")
            .args(["/F", "/PID", &window.process().id().to_string()])
            .spawn()?;
    }
    Ok(())
}

#[tauri::command(async)]
pub fn weg_toggle_window_state(hwnd: isize, was_focused: bool) -> Result<()> {
    let window = Window::from(hwnd);
    if !window.is_visible() {
        SeelenWeg::remove_hwnd(&window)?;
        return Ok(());
    }
<<<<<<< HEAD

    if window.is_minimized() {
        WindowsApi::show_window_async(window.hwnd(), SW_RESTORE)?;
        return Ok(());
    }

    let history = trace_lock!(APPLICATION_HISTORY);
    let last_active = history.last_not_seelen_active().ok();
    if let Some(last_active) = last_active {
        if last_active.application.hwnd == window.address() {
            WindowsApi::show_window_async(window.hwnd(), SW_MINIMIZE)?;
        } else {
            WindowsApi::set_foreground(window.hwnd())?;
        }
=======
    // was_focused is intented to know if the window was focused before click on the dock item
    // on click the items makes the dock being focused.
    if was_focused {
        window.show_window_async(SW_MINIMIZE)?;
>>>>>>> 8596e9a2
    } else {
        window.focus()?;
    }
    Ok(())
}

#[tauri::command(async)]
pub fn weg_pin_item(path: PathBuf) -> Result<()> {
    let display_name = if let Some(name) = path.file_name() {
        name.to_string_lossy().to_string()
    } else {
        "Unknown".to_string()
    };

    // todo add support to UWP for seelen rofi
    let mut data = PinnedWegItemData {
        id: uuid::Uuid::new_v4().to_string(),
        umid: WindowsApi::get_file_umid(&path).ok(),
        display_name,
        path: path.clone(),
        is_dir: path.is_dir(),
        relaunch_command: path.to_string_lossy().to_string(),
        windows: vec![],
        pin_disabled: false,
    };

    if path.extension() == Some(OsStr::new("lnk")) {
        let (program, _arguments) = WindowsApi::resolve_lnk_target(&path)?;
        data.is_dir = program.is_dir();
        data.relaunch_command = program.to_string_lossy().to_string();
    }

    let guard = FULL_STATE.load();
    let mut items = guard.weg_items.clone();
    items.center.insert(0, WegItem::Pinned(data));
    items.sanitize();
    guard.write_weg_items(&items)?;
    Ok(())
}<|MERGE_RESOLUTION|>--- conflicted
+++ resolved
@@ -7,10 +7,6 @@
 
 use crate::{
     error_handler::Result,
-<<<<<<< HEAD
-    modules::application_history::APPLICATION_HISTORY,
-=======
->>>>>>> 8596e9a2
     seelen::get_app_handle,
     seelen_weg::weg_items_impl::WEG_ITEMS_IMPL,
     state::application::FULL_STATE,
@@ -99,27 +95,10 @@
         SeelenWeg::remove_hwnd(&window)?;
         return Ok(());
     }
-<<<<<<< HEAD
-
-    if window.is_minimized() {
-        WindowsApi::show_window_async(window.hwnd(), SW_RESTORE)?;
-        return Ok(());
-    }
-
-    let history = trace_lock!(APPLICATION_HISTORY);
-    let last_active = history.last_not_seelen_active().ok();
-    if let Some(last_active) = last_active {
-        if last_active.application.hwnd == window.address() {
-            WindowsApi::show_window_async(window.hwnd(), SW_MINIMIZE)?;
-        } else {
-            WindowsApi::set_foreground(window.hwnd())?;
-        }
-=======
     // was_focused is intented to know if the window was focused before click on the dock item
     // on click the items makes the dock being focused.
     if was_focused {
         window.show_window_async(SW_MINIMIZE)?;
->>>>>>> 8596e9a2
     } else {
         window.focus()?;
     }
