cancel: Annuler
done: Terminé
drivers:
  got_it: Compris
  monitor_disabled: >-
    Il semble que certains pilotes graphiques soient désactivés. Veuillez les
    activer pour permettre à Seelen UI de fonctionner correctement.
  monitor_disabled_title: Les pilotes du moniteur sont désactivés
resource:
  added: Une nouvelle ressource a été ajoutée
  download_failed_body: >-
    Un problème s'est produit lors du téléchargement de la ressource, veuillez
    le signaler à l'équipe de développeurs de Seelen.
  download_failed_title: Le téléchargement des ressources a échoué
  downloading: Téléchargement des ressources...
  downloading_body: Cela peut prendre quelques secondes, ne fermez pas la fenêtre.
  enable: Activer
runtime:
  corrupted_data: Données corrompues
  corrupted_file: Un fichier de configuration est corrompu, les valeurs par défaut seront utilisées.
  corrupted_file_path: Chemin du fichier corrompu
  download: Aller à la page de téléchargement
  not_found: Le runtime WebView2 est introuvable
  not_found_description: >-
    L'interface utilisateur de Seelen nécessite le runtime Webview2. Veuillez
    l'installer.
  outdated: Le runtime WebView2 est obsolète
  outdated_description: >-
    L'interface utilisateur de Seelen nécessite le runtime Webview2 %{min_version}
    ou une version plus récente. Veuillez le mettre à jour.
service:
  not_running: Le service Seelen UI n'est pas démarré
  not_running_description: >-
    Seelen UI Service (slu-service) est un processus indispensable au bon fonctionnement
    de l'application.
  not_running_ok: Démarrer le service
shortcut:
  register:
    placeholder: Appuyez sur n'importe quelle combinaison de touches
<<<<<<< HEAD
    title: Enregistrer un nouveau raccourci
tray:
  quit: Quitter l'application
  restart: Redémarrer Seelen UI
  settings: Paramètres
=======
    title: Enregistrement de nouveaux raccourcis
>>>>>>> 5dc081a9
<|MERGE_RESOLUTION|>--- conflicted
+++ resolved
@@ -37,12 +37,4 @@
 shortcut:
   register:
     placeholder: Appuyez sur n'importe quelle combinaison de touches
-<<<<<<< HEAD
-    title: Enregistrer un nouveau raccourci
-tray:
-  quit: Quitter l'application
-  restart: Redémarrer Seelen UI
-  settings: Paramètres
-=======
-    title: Enregistrement de nouveaux raccourcis
->>>>>>> 5dc081a9
+    title: Enregistrer un nouveau raccourci