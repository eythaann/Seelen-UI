pub mod brightness;

use tauri::Listener;

use crate::{
    error_handler::Result,
    log_error,
    modules::{
<<<<<<< HEAD
        bluetooth::{infrastructure::register_bluetooth_events, release_bluetooth_events},
=======
        language::register_language_events,
>>>>>>> 0ca07775
        media::infrastructure::{register_media_events, release_media_events},
        monitors::infrastructure::register_monitor_webview_events,
        network::infrastructure::register_network_events,
        notifications::infrastructure::{
            register_notification_events, release_notification_events,
        },
        power::infrastructure::{register_power_events, release_power_events},
        system_settings::infrastructure::{register_colors_events, release_colors_events},
        tray::infrastructure::register_tray_events,
        user::infrastructure::register_user_events,
    },
    seelen::get_app_handle,
};

pub fn declare_system_events_handlers() -> Result<()> {
    let handle = get_app_handle();

    // todo change this to current implementation pattern
    handle.listen("register-tray-events", move |_| register_tray_events());

    // todo change this to current implementation pattern
    handle.listen("register-network-events", move |_| {
        log_error!(register_network_events());
    });

    // todo change this to current implementation pattern
    handle.listen("register-media-events", move |_| {
        register_media_events();
    });

    // todo change this to current implementation pattern
    handle.listen("register-notifications-events", move |_| {
        register_notification_events();
    });

    register_user_events();
    register_bluetooth_events();
    register_monitor_webview_events();
    register_colors_events();
    register_power_events();
    register_language_events();
    Ok(())
}

pub fn release_system_events_handlers() {
    release_media_events();
    release_power_events();
    release_bluetooth_events();
    release_notification_events();
    release_colors_events();
}<|MERGE_RESOLUTION|>--- conflicted
+++ resolved
@@ -6,11 +6,8 @@
     error_handler::Result,
     log_error,
     modules::{
-<<<<<<< HEAD
         bluetooth::{infrastructure::register_bluetooth_events, release_bluetooth_events},
-=======
         language::register_language_events,
->>>>>>> 0ca07775
         media::infrastructure::{register_media_events, release_media_events},
         monitors::infrastructure::register_monitor_webview_events,
         network::infrastructure::register_network_events,
